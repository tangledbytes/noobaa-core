import * as model from 'model';
import page from 'page';
import api from 'services/api';
import config from 'config';
import * as routes from 'routes';

import { isDefined, isUndefined, last, makeArray, execInOrder, realizeUri,
    downloadFile, generateAccessKeys, deepFreeze } from 'utils';

// TODO: resolve browserify issue with export of the aws-sdk module.
// The current workaround use the AWS that is set on the global window object.
import 'aws-sdk';
let AWS = window.AWS;

// Use preconfigured hostname or the addrcess of the serving computer.
let endpoint = window.location.hostname;

// -----------------------------------------------------
// Utility function to log actions.
// -----------------------------------------------------
function logAction(action, payload) {
    if (typeof payload !== 'undefined') {
        console.info(`action dispatched: ${action} with`, payload);
    } else {
        console.info(`action dispatched: ${action}`);
    }
}

// -----------------------------------------------------
// Applicaiton start action
// -----------------------------------------------------
export function start() {
    logAction('start');

    api.options.auth_token = localStorage.getItem('sessionToken');
    return api.auth.read_auth()
        // Try to restore the last session
        .then(({account, system}) => {
            if (isDefined(account)) {
                model.sessionInfo({
                    user: account.email,
                    system: system.name
                });
            }
        })
        // Start the router.
        .then(
            () => page.start()
        )
        .done();
}

// -----------------------------------------------------
// Navigation actions
// -----------------------------------------------------
export function navigateTo(route = window.location.pathname, params = {},  query = {}) {
    logAction('navigateTo', { route, params, query });

    page.show(
        realizeUri(route, Object.assign({}, model.routeContext().params, params), query)
    );
}

export function redirectTo(route = window.location.pathname, params = {}, query = {}) {
    logAction('redirectTo', { route, params, query });

    page.redirect(
        realizeUri(route, Object.assign({}, model.routeContext().params, params), query)
    );
}

export function reloadTo(route = window.location.pathname, params = {},  query = {}) {
    logAction('reloadTo', { route, params, query });

    // Force full browser refresh
    window.location.href = realizeUri(
        route, Object.assign({}, model.routeContext().params, params), query
    );
}

export function refresh() {
    logAction('refresh');

    let { pathname, search } = window.location;

    // Refresh the current path
    page.redirect(pathname + search);
    model.refreshCounter(model.refreshCounter() + 1);
}

// -----------------------------------------------------
// High level UI update actions.
// -----------------------------------------------------
export function showLogin() {
    logAction('showLogin');

    let session = model.sessionInfo();
    let ctx = model.routeContext();

    if (session) {
        redirectTo(routes.system, { system: session.system });

    } else {
        model.uiState({
            layout: 'login-layout',
            returnUrl: ctx.query.returnUrl
        });

        loadServerInfo();
    }
}

export function showOverview() {
    logAction('showOverview');

    model.uiState({
        layout: 'main-layout',
        title: 'OVERVIEW',
        breadcrumbs: [
            { route: 'system' }
        ],
        panel: 'overview'
    });
}

export function showBuckets() {
    logAction('showBuckets');

    model.uiState({
        layout: 'main-layout',
        title: 'BUCKETS',
        breadcrumbs: [
            { route: 'system' },
            { route: 'buckets', label: 'BUCKETS' }
        ],
        panel: 'buckets'
    });
}

export function showBucket() {
    logAction('showBucket');

    let ctx = model.routeContext();
    let { bucket, tab = 'data-placement' } = ctx.params;
    let { filter, sortBy = 'name', order = 1, page = 0 } = ctx.query;

    model.uiState({
        layout: 'main-layout',
        title: bucket,
        breadcrumbs: [
            { route: 'system' },
            { route: 'buckets', label: 'BUCKETS' },
            { route: 'bucket', label: bucket }
        ],
        panel: 'bucket',
        tab: tab
    });

    loadBucketObjectList(bucket, filter, sortBy, parseInt(order), parseInt(page));
}

export function showObject() {
    logAction('showObject');

    let ctx = model.routeContext();
    let { object, bucket, tab = 'details' } = ctx.params;
    let { page = 0 } = ctx.query;

    model.uiState({
        layout: 'main-layout',
        title: object,
        breadcrumbs: [
            { route: 'system' },
            { route: 'buckets', label: 'BUCKETS' },
            { route: 'bucket', label: bucket },
            { route: 'object', label: object }
        ],
        panel: 'object',
        tab: tab
    });

    loadObjectMetadata(bucket, object);
    loadObjectPartList(bucket, object, parseInt(page));
}

export function showResources() {
    logAction('showResources');

    let ctx = model.routeContext();
    let { tab = 'pools' } = ctx.params;
    model.uiState({
        layout: 'main-layout',
        title: 'RESOURCES',
        breadcrumbs: [
            { route: 'system' },
            { route: 'pools', label: 'RESOURCES'}
        ],
        panel: 'resources',
        tab: tab
    });
}

export function showPool() {
    logAction('showPool');

    let ctx = model.routeContext();
    let { pool, tab = 'nodes' } = ctx.params;

    model.uiState({
        layout: 'main-layout',
        title: pool,
        breadcrumbs: [
            { route: 'system' },
            { route: 'pools', label: 'RESOURCES'},
            { route: 'pool', label: pool }
        ],
        panel: 'pool',
        tab: tab
    });

    let { filter, hasIssues, sortBy = 'name', order = 1, page = 0 } = ctx.query;
    loadPoolNodeList(pool, filter, hasIssues, sortBy, parseInt(order), parseInt(page));
}

export function showNode() {
    logAction('showNode');

    let ctx = model.routeContext();
    let { pool, node, tab = 'details' } = ctx.params;
    let { page = 0 } = ctx.query;

    model.uiState({
        layout: 'main-layout',
        title: node,
        breadcrumbs: [
            { route: 'system' },
            { route: 'pools', label: 'RESOURCES'},
            { route: 'pool', label: pool },
            { route: 'node', label: node }
        ],
        panel: 'node',
        tab: tab
    });

    loadNodeInfo(node);
    loadNodeStoredPartsList(node, parseInt(page));
}

export function showManagement() {
    logAction('showManagement');

    let { tab = 'accounts' } = model.routeContext().params;

    model.uiState({
        layout: 'main-layout',
        title: 'SYSTEM MANAGEMENT',
        breadcrumbs: [
            { route: 'system' },
            { route: 'management', label: 'SYSTEM MANAGEMENT' }
        ],
        panel: 'management',
        tab: tab
    });
}

export function showCreateBucketWizard() {
    logAction('showCreateBucketModal');
}

export function openDrawer() {
    logAction('openDrawer');

    model.uiState(
        Object.assign(model.uiState(), { drawer: true })
    );
}

export function closeDrawer() {
    logAction('closeDarwer');

    model.uiState(
        Object.assign(model.uiState(), { drawer: false })
    );
}

// -----------------------------------------------------
// Sign In/Out actions.
// -----------------------------------------------------
export function signIn(email, password, redirectUrl) {
    logAction('signIn', { email, password, redirectUrl });

    api.create_auth_token({ email, password })
        .then(() => api.system.list_systems())
        .then(
            ({ systems }) => {
                let system = systems[0].name;

                return api.create_auth_token({ system, email, password })
                    .then(({ token }) => {
                        localStorage.setItem('sessionToken', token);

                        model.sessionInfo({ user: email, system: system });
                        model.loginInfo({ retryCount: 0 });

                        if (isUndefined(redirectUrl)) {
                            redirectTo(routes.system, { system });
                        } else {
                            redirectTo(decodeURIComponent(redirectUrl));
                        }
                    });
            }
        )
        .catch(
            err => {
                if (err.rpc_code === 'UNAUTHORIZED') {
                    model.loginInfo({
                        retryCount: model.loginInfo().retryCount + 1
                    });

                } else {
                    throw err;
                }
            }
        )
        .done();
}

export function signOut() {
    localStorage.removeItem('sessionToken');
    model.sessionInfo(null);
    refresh();
}

// -----------------------------------------------------
// Information retrieval actions.
// -----------------------------------------------------
export function loadServerInfo() {
    logAction('loadServerInfo');

    api.account.accounts_status()
        .then(
            reply => model.serverInfo({
                initialized: reply.has_accounts
            })
        )
        .done();
}

export function loadSystemInfo() {
    logAction('loadSystemInfo');

    api.system.read_system()
        .then(
            reply => model.systemInfo(
                deepFreeze(Object.assign(reply, { endpoint }))
            )
        )
        .done();
}

export function loadBucketObjectList(bucketName, filter, sortBy, order, page) {
    logAction('loadBucketObjectList', { bucketName, filter, sortBy, order, page });

    let bucketObjectList = model.bucketObjectList;

    api.object.list_objects({
        bucket: bucketName,
        key_query: filter,
        sort: sortBy,
        order: order,
        skip: config.paginationPageSize * page,
        limit: config.paginationPageSize,
        pagination: true
    })
        .then(
            reply => {
                bucketObjectList(reply.objects);
                bucketObjectList.sortedBy(sortBy);
                bucketObjectList.filter(filter);
                bucketObjectList.order(order);
                bucketObjectList.page(page);
                bucketObjectList.count(reply.total_count);
            }
        )
        .done();
}

export function loadObjectMetadata(bucketName, objectName) {
    logAction('loadObjectMetadata', { bucketName, objectName });

    // Drop previous data if of diffrent object.
    if (!!model.objectInfo() && model.objectInfo().key !== objectName) {
        model.objectInfo(null);
    }

    let { access_key ,secret_key } = model.systemInfo().owner.access_keys[0];
    let s3 = new AWS.S3({
        endpoint: endpoint,
        credentials: {
            accessKeyId:  access_key,
            secretAccessKey:  secret_key
        },
        s3ForcePathStyle: true,
        sslEnabled: false,
        signatureVersion: 'v4',
        region: 'eu-central-1'
    });

    api.object.read_object_md({
        bucket: bucketName,
        key: objectName,
        get_parts_count: true
    })
        .then(
            objInfo => {
                let s3_signed_url = s3.getSignedUrl(
                    'getObject',
                    { Bucket: bucketName, Key: objectName, Expires: 604800 }
                );

                model.objectInfo(
                    Object.assign(objInfo, { s3_signed_url })
                );
            }
        )
        .done();
}

export function loadObjectPartList(bucketName, objectName, page) {
    logAction('loadObjectPartList', { bucketName, objectName, page });

    api.object.read_object_mappings({
        bucket: bucketName,
        key: objectName,
        skip: config.paginationPageSize * page,
        limit: config.paginationPageSize,
        adminfo: true
    })
        .then(
            ({ total_parts, parts }) => {
                model.objectPartList(parts);
                model.objectPartList.page(page);
                model.objectPartList.count(total_parts);
            }
        )
        .done();
}

export function loadPoolNodeList(poolName, filter, hasIssues, sortBy, order, page) {
    logAction('loadPoolNodeList', { poolName, filter, hasIssues, sortBy, order, page });

    api.node.list_nodes({
        query: {
            pools: [ poolName ],
            filter: filter,
            has_issues: hasIssues
        },
        sort: sortBy,
        order: order,
        skip: config.paginationPageSize * page,
        limit: config.paginationPageSize,
        pagination: true
    })
        .then(
            reply => model.poolNodeList(
                deepFreeze(reply)
            )
        )
        .done();
}

export function loadNodeList() {
    logAction('loadNodeList');

    model.nodeList([]);
    api.node.list_nodes({})
        .then(
            ({ nodes }) => model.nodeList(nodes)
        )
        .done();
}

export function loadNodeInfo(nodeName) {
    logAction('loadNodeInfo', { nodeName });

    if (model.nodeInfo() && model.nodeInfo().name !== nodeName) {
        model.nodeInfo(null);
    }

    api.node.read_node({ name: nodeName })
        .then(model.nodeInfo)
        .done();
}

export function loadNodeStoredPartsList(nodeName, page) {
    logAction('loadNodeStoredPartsList', { nodeName, page });

    api.object.read_node_mappings({
        name: nodeName,
        skip: config.paginationPageSize * page,
        limit: config.paginationPageSize,
        adminfo: true
    })
        .then(
            ({ objects, total_count }) => {
                let parts = objects
                    .map(
                        obj => obj.parts.map(
                            part => ({
                                object: obj.key,
                                bucket: obj.bucket,
                                info: part
                            })
                        )
                    )
                    .reduce(
                        (list, objParts) => {
                            list.push(...objParts);
                            return list;
                        },
                        []
                    );

                model.nodeStoredPartList(parts);
                model.nodeStoredPartList.page(page);
                model.nodeStoredPartList.count(total_count);
            }
        )
        .done();
}

export function loadAuditEntries(categories, count) {
    logAction('loadAuditEntries', { categories, count });

    let auditLog = model.auditLog;
    let filter = categories
        .map(
            category => `(^${category}.)`
        )
        .join('|');

    if (filter !== '') {
        api.system.read_activity_log({
            event: filter || '^$',
            limit: count
        })
            .then(
                ({ logs }) => {
                    auditLog(logs.reverse());
                    auditLog.loadedCategories(categories);
                }
            )
            .done();

    } else {
        auditLog([]);
        auditLog.loadedCategories([]);
    }
}

export function loadMoreAuditEntries(count) {
    logAction('loadMoreAuditEntries', { count });

    let auditLog = model.auditLog;
    let lastEntryTime = last(auditLog()).time;
    let filter = model.auditLog.loadedCategories()
        .map(
            category => `(^${category}.)`
        )
        .join('|');

    if (filter !== '') {
        api.system.read_activity_log({
            event: filter,
            till: lastEntryTime,
            limit: count
        })
            .then(
                ({ logs }) => auditLog.push(...logs.reverse())
            )
            .done();
    }
}

export function exportAuditEnteries(categories) {
    logAction('exportAuditEnteries', { categories });

    let filter = categories
        .map(
            category => `(^${category}.)`
        )
        .join('|');

    api.system.export_activity_log({ event: filter || '^$' })
        .then(downloadFile)
        .done();
}

export function loadAccountList() {
    logAction('loadAccountList');

    api.account.list_accounts()
        .then(
            ({ accounts }) => model.accountList(accounts)
        )
        .done();
}

export function loadAccountInfo(email) {
    logAction('loadAccountInfo', { email });

    api.account.read_account({
        email: email
    })
        .then(model.accountInfo)
        .done();
}

export function loadCloudSyncInfo(bucket) {
    logAction('loadCloudSyncInfo', { bucket });

    api.bucket.get_cloud_sync({ name: bucket })
        .then(model.cloudSyncInfo)
        .done();
}

export function loadS3Connections() {
    logAction('loadS3Connections');

    api.account.get_account_sync_credentials_cache()
        .then(model.S3Connections)
        .done();
}

export function loadS3BucketList(connection) {
    logAction('loadS3BucketList', { connection });

    api.bucket.get_cloud_buckets({
        connection: connection
    })
        .then(
            model.S3BucketList,
            () => model.S3BucketList(null)
        )
        .done();
}

// -----------------------------------------------------
// Managment actions.
// -----------------------------------------------------
export function createSystemAccount(system, email, password, dnsName) {
    logAction('createSystemAccount', { system, email, password, dnsName });

    let accessKeys = system === 'demo' && email === 'demo@noobaa.com' ?
        { access_key: '123', secret_key: 'abc' } :
        generateAccessKeys();

    api.account.create_account({
        name: system,
        email: email,
        password: password,
        access_keys: accessKeys
    })
        .then(
            ({ token }) => {
                api.options.auth_token = token;
                localStorage.setItem('sessionToken', token);
                model.sessionInfo({ user: email, system: system});
            }
        )
        .then(
            () => {
                if (dnsName) {
                    return api.system.update_hostname({
                        hostname: dnsName
                    });
                }
            }
        )
        .then(
            () => redirectTo(routes.system, { system })
        )
        .done();
}

export function createAccount(name, email, password, accessKeys, S3AccessList) {
    logAction('createAccount', { name, email, password, accessKeys,     S3AccessList });

    api.account.create_account({
        name: name,
        email: email,
        password: password,
        access_keys: accessKeys,
        allowed_buckets: S3AccessList
    })
        .then(loadAccountList)
        .done();
}

export function deleteAccount(email) {
    logAction('deleteAccount', { email });

    api.account.delete_account({ email })
        .then(loadAccountList)
        .done();
}

export function resetAccountPassword(email, password) {
    logAction('resetAccountPassword', { email, password });

    api.account.update_account({ email, password })
        .done();
}

export function createBucket(name, dataPlacement, pools) {
    logAction('createBucket', { name, dataPlacement, pools });

    // TODO: remove the random string after patching the server
    // with a delete bucket that deletes also the policy
    let bucket_with_suffix = `${name}#${Date.now().toString(36)}`;

    api.tier.create_tier({
        name: bucket_with_suffix,
        data_placement: dataPlacement,
        node_pools: pools
    })
        .then(
            tier => {
                let policy = {
                    name: bucket_with_suffix,
                    tiers: [ { order: 0, tier: tier.name } ]
                };

                return api.tiering_policy.create_policy(policy)
                    .then(
                        () => policy
                    );
            }
        )
        .then(
            policy => api.bucket.create_bucket({
                name: name,
                tiering: policy.name
            })
        )
        .then(loadSystemInfo)
        .done();
}

export function deleteBucket(name) {
    logAction('deleteBucket', { name });

    api.bucket.delete_bucket({ name })
        .then(loadSystemInfo)
        .done();
}

export function updateBucketPlacementPolicy(tierName, placementType, node_pools) {
    logAction('updateBucketPlacementPolicy', { tierName, placementType, node_pools });

    api.tier.update_tier({
        name: tierName,
        data_placement: placementType,
        node_pools: node_pools
    })
        .then(loadSystemInfo)
        .done();
}

export function updateBucketBackupPolicy(tierName, cloudResources) {
    logAction('updateBucketBackupPolicy', { tierName, cloudResources });

    api.tier.update_tier({
        name: tierName,
        cloud_pools: cloudResources
    })
        .then(loadSystemInfo)
        .done();
}

export function createPool(name, nodes) {
    logAction('createPool', { name, nodes });

<<<<<<< HEAD
    let { poolList } = model;
    nodes = nodes.map(name => ({ name }));

    api.pool.create_pool({ name, nodes })
        .then(
            () => loadPoolList(poolList.sortedBy(), poolList.order())
        )
=======
    api.pool.create_nodes_pool({ name, nodes })
        .then(loadSystemInfo)
>>>>>>> c05e8fc0
        .done();
}

export function deletePool(name) {
    logAction('deletePool', { name });

    api.pool.delete_pool({ name })
        .then(loadSystemInfo)
        .done();
}

export function assignNodes(name, nodes) {
    logAction('assignNodes', { name, nodes });

    api.pool.assign_nodes_to_pool({
        name: name,
        nodes: nodes.map(name => ({ name }))
    })
        .then(loadSystemInfo)
        .done();
}

export function createCloudPool(name, connection, cloudBucket) {
    logAction('createCloudPool', { name, connection, cloudBucket });

    api.pool.create_cloud_pool({
        name: name,
        connection: connection,
        target_bucket: cloudBucket
    })
        .then(loadSystemInfo)
        .done();
}

export function uploadFiles(bucketName, files) {
    logAction('uploadFiles', { bucketName, files });

    let recentUploads = model.recentUploads;

    let { access_key , secret_key } = model.systemInfo().owner.access_keys[0];
    let s3 = new AWS.S3({
        endpoint: endpoint,
        credentials: {
            accessKeyId: access_key,
            secretAccessKey: secret_key
        },
        s3ForcePathStyle: true,
        sslEnabled: false
    });

    let uploadRequests = Array.from(files).map(
        file => new Promise(
            resolve => {
                // Create an entry in the recent uploaded list.
                let entry = {
                    name: file.name,
                    targetBucket: bucketName,
                    state: 'UPLOADING',
                    progress: 0,
                    error: null
                };
                recentUploads.unshift(entry);

                // Start the upload.
                s3.upload(
                    {
                        Key: file.name,
                        Bucket: bucketName,
                        Body: file,
                        ContentType: file.type
                    },
                    {
                        partSize: 64 * 1024 * 1024,
                        queueSize: 4
                    },
                    error => {
                        if (!error) {
                            entry.state = 'COMPLETED';
                            entry.progress = 1;
                            resolve(1);

                        } else {
                            entry.state = 'FAILED';
                            entry.error = error;

                            // This is not a bug we want to resolve failed uploads
                            // in order to finalize the entire upload process.
                            resolve(0);
                        }

                        // Use replace to trigger change event.
                        recentUploads.replace(entry, entry);
                    }
                )
                //  Report on progress.
                .on('httpUploadProgress',
                    ({ loaded, total }) => {
                        entry.progress = loaded / total;

                        // Use replace to trigger change event.
                        recentUploads.replace(entry, entry);
                    }
                );
            }
        )
    );

    Promise.all(uploadRequests)
        .then(
            results => results.reduce(
                (sum, result) => sum += result
            )
        )
        .then(
            completedCount => completedCount > 0 && refresh()
        );
}

export function testNode(source, testSet) {
    logAction('testNode', { source, testSet });

    let { nodeTestInfo } = model;

    nodeTestInfo({
        source: source,
        tests: testSet,
        timestemp: Date.now(),
        results: [],
        state:'IN_PROGRESS'
    });

    let { targetCount, testSettings } = config.nodeTest;
    api.node.get_test_nodes({
        count: targetCount,
        source: source
    })
        .then(
            // Aggregate selected tests.
            targets => [].concat(
                ...testSet.map(
                    testType => targets.map(
                        ({ name, rpc_address }) => {
                            let result = {
                                testType: testType,
                                targetName: name,
                                targetAddress: rpc_address,
                                state: 'WAITING',
                                time: 0,
                                position: 0,
                                speed: 0,
                                progress: 0,
                                session: ''
                            };
                            nodeTestInfo().results.push(result);

                            return {
                                testType: testType,
                                source: source,
                                target: rpc_address,
                                result: result
                            };
                        }
                    )
                )
            )
        )
        .then(
            // Execute the tests in order.
            tests => execInOrder(
                tests,
                ({ source, target, testType, result }) => {
                    if (nodeTestInfo().state === 'ABORTING') {
                        result.state = 'ABORTED';
                        nodeTestInfo.valueHasMutated();
                        return;
                    }

                    let { stepCount, requestLength, responseLength, count, concur } = testSettings[testType];
                    let stepSize = count * (requestLength + responseLength);
                    let totalTestSize = stepSize * stepCount;

                    // Create a step list for the test.
                    let steps = makeArray(
                        stepCount,
                        {
                            source: source,
                            target: target,
                            request_length: requestLength,
                            response_length: responseLength,
                            count: count,
                            concur: concur
                        }
                    );

                    // Set start time.
                    let start = Date.now();
                    result.state = 'RUNNING';

                    // Execute the steps in order.
                    return execInOrder(
                        steps,
                        stepRequest => {
                            if (nodeTestInfo().state === 'ABORTING'){
                                return true;
                            }

                            return api.node.test_node_network(stepRequest)
                                .then(
                                    ({ session }) => {
                                        result.session = session;
                                        result.time = Date.now() - start;
                                        result.position = result.position + stepSize;
                                        result.speed = result.position / result.time;
                                        result.progress = totalTestSize > 0 ?
                                            result.position / totalTestSize :
                                            1;

                                        // Notify subscribers on the change.
                                        nodeTestInfo.valueHasMutated();
                                    }
                                );
                        }
                    )
                    .then(
                        res => res === true ? 'ABORTED' : 'COMPLETED',
                        () => 'FAILED'
                    )
                    .then(
                        state => {
                            // Notify subscribers on the change.
                            result.state = state;
                            nodeTestInfo.valueHasMutated();
                        }
                    );
                }
            )
        )
        .then(
            () => nodeTestInfo.assign({
                state: nodeTestInfo().state === 'ABORTING' ? 'ABORTED' : 'COMPLETED'
            })
        )
        .done();
}

export function abortNodeTest() {
    logAction('abortNodeTest');

    let nodeTestInfo = model.nodeTestInfo;
    if (nodeTestInfo().state === 'IN_PROGRESS') {
        nodeTestInfo.assign({
            state: 'ABORTING'
        });
    }
}

export function updateP2PSettings(minPort, maxPort) {
    logAction('updateP2PSettings', { minPort, maxPort });

    let tcpPermanentPassive = minPort !== maxPort ?
        { min: minPort, max: maxPort } :
        { port: minPort };

    api.system.update_n2n_config({
        tcp_permanent_passive: tcpPermanentPassive
    })
        .then(loadSystemInfo)
        .done();
}

export function updateHostname(hostname) {
    logAction('updateHostname', { hostname });

    api.system.update_hostname({ hostname })
        .then(loadSystemInfo)
        .done();
}

export function upgradeSystem(upgradePackage) {
    logAction('upgradeSystem', { upgradePackage });

    function ping() {
        let xhr = new XMLHttpRequest();
        xhr.open('GET', '/version', true);
        xhr.onload = () => reloadTo(routes.system, undefined, { afterupgrade: true });
        xhr.onerror = () => setTimeout(ping, 10000);
        xhr.send();
    }

    let { upgradeStatus } = model;
    upgradeStatus({
        step: 'UPLOAD',
        progress: 0,
        state: 'IN_PROGRESS'
    });

    let xhr = new XMLHttpRequest();
    xhr.open('POST', '/upgrade', true);

    xhr.upload.onprogress = function(evt) {
        upgradeStatus.assign({
            progress: evt.lengthComputable && evt.loaded / evt.total
        });
    };

    xhr.onload = function() {
        if (xhr.status === 200) {
            setTimeout(
                () => {
                    upgradeStatus({
                        step: 'INSTALL',
                        progress: 0,
                        state: 'IN_PROGRESS'
                    });

                    setTimeout(ping, 7000);
                },
                3000
            );
        } else {
            upgradeStatus.assign({ state: 'FAILED' });
        }
    };

    xhr.onerror = function() {
        upgradeStatus.assign({
            state: 'FAILED'
        });
    };

    xhr.onabort = function() {
        upgradeStatus.assign({
            state: 'CANCELED'
        });
    };

    let formData = new FormData();
    formData.append('upgrade_file', upgradePackage);
    xhr.send(formData);
}

export function uploadSSLCertificate(SSLCertificate) {
    logAction('uploadSSLCertificate', { SSLCertificate });

    let uploadStatus = model.sslCertificateUploadStatus;
    uploadStatus({
        state: 'IN_PROGRESS',
        progress: 0,
        error: ''
    });

    let xhr = new XMLHttpRequest();
    xhr.open('POST', '/upload_certificate', true);

    xhr.onload = function(evt) {
        if (xhr.status !== 200) {
            uploadStatus.assign ({
                state: 'FAILED',
                error: evt.target.responseText
            });

        } else {
            uploadStatus.assign ({
                state: 'SUCCESS'
            });
        }
    };

    xhr.upload.onprogress = function(evt) {
        uploadStatus.assign({
            progress: evt.lengthComputable && (evt.loaded / evt.total)
        });
    };

    xhr.onerror = function(evt) {
        uploadStatus.assign({
            state: 'FAILED',
            error: evt.target.responseText
        });
    };

    xhr.onabort = function() {
        uploadStatus.assign ({
            state: 'CANCELED'
        });
    };

    let formData = new FormData();
    formData.append('upload_file', SSLCertificate);
    xhr.send(formData);
}

export function downloadNodeDiagnosticPack(nodeName) {
    logAction('downloadDiagnosticFile', { nodeName });

    api.system.diagnose_node({ name: nodeName })
        .then(
            url => downloadFile(url)
        )
        .done();
}


export function downloadSystemDiagnosticPack() {
    logAction('downloadSystemDiagnosticPack');

    api.system.diagnose_system()
        .then(downloadFile)
        .done();
}

export function setNodeDebugLevel(node, level) {
    logAction('setNodeDebugLevel', { node, level });

    api.node.read_node({ name: node })
        .then(
            node => api.node.set_debug_node({
                node: {
                    name: node.name
                },
                level: level
            })
        )
        .then(
            () => loadNodeInfo(node)
        )
        .done();
}

export function setSystemDebugLevel(level){
    logAction('setSystemDebugLevel', { level });

    api.system.set_debug_level({ level })
        .then(loadSystemInfo)
        .done();
}

export function setCloudSyncPolicy(bucket, connection, targetBucket, direction, frequency, syncDeletions) {
    logAction('setCloudSyncPolicy', { bucket, connection, targetBucket, direction, frequency, syncDeletions });

    api.bucket.set_cloud_sync({
        name: bucket,
        connection: connection,
        target_bucket: targetBucket,
        policy: {
            n2c_enabled: Boolean(direction & 1),
            c2n_enabled: Boolean(direction & 2),
            schedule_min: frequency,
            additions_only: !syncDeletions
        }
    })
        .then(
            () => {
                loadCloudSyncInfo(bucket);
                loadSystemInfo();
            }
        )
        .done();
}

export function updateCloudSyncPolicy(bucket, direction, frequency, syncDeletions) {
    logAction('updateCloudSyncPolicy', { bucket, direction, frequency, syncDeletions });

    api.bucket.update_cloud_sync({
        name: bucket,
        policy: {
            n2c_enabled: Boolean(direction & 1),
            c2n_enabled: Boolean(direction & 2),
            schedule_min: frequency,
            additions_only: !syncDeletions
        }
    })
        .then(
            () => {
                loadCloudSyncInfo(bucket);
                loadSystemInfo();
            }
        );
}

export function removeCloudSyncPolicy(bucket) {
    logAction('removeCloudSyncPolicy', { bucket });

    api.bucket.delete_cloud_sync({ name: bucket })
        .then(
            () => model.cloudSyncInfo(null)
        )
        .then(loadSystemInfo);
}

export function toogleCloudSync(bucket, pause) {
    logAction('toogleCloudSync', { bucket, pause });

    api.bucket.toggle_cloud_sync({
        name: bucket,
        pause: pause
    })
        .then(
            () => {
                loadCloudSyncInfo(bucket);
                loadSystemInfo();
            }
        )
        .done();
}


export function checkS3Connection(endpoint, accessKey, secretKey) {
    logAction('checkS3Connection', { endpoint, accessKey, secretKey });

    let credentials = {
        endpoint: endpoint,
        access_key: accessKey,
        secret_key: secretKey
    };

    api.account.check_account_sync_credentials(credentials)
        .then(model.isS3ConnectionValid)
        .done();
}

export function addS3Connection(name, endpoint, accessKey, secretKey) {
    logAction('addS3Connection', { name, endpoint, accessKey, secretKey });

    let credentials = {
        name: name,
        endpoint: endpoint,
        access_key: accessKey,
        secret_key: secretKey
    };

    api.account.add_account_sync_credentials_cache(credentials)
        .then(loadS3Connections)
        .done();
}

export function notify(message, severity = 'INFO') {
    logAction('notify', { message, severity });

    model.lastNotification({ message, severity });
}

export function loadBucketS3ACL(bucketName) {
    logAction('loadBucketS3ACL', { bucketName });

    api.bucket.list_bucket_s3_acl({
        name: bucketName
    })
        .then(model.bucketS3ACL)
        .done();
}

export function updateBucketS3ACL(bucketName, acl) {
    logAction('updateBucketS3ACL', { bucketName, acl });

    api.bucket.update_bucket_s3_acl({
        name: bucketName,
        access_control: acl
    })
        .then(
            () => model.bucketS3ACL(acl)
        )
        .done();
}

export function loadAccountS3ACL(email) {
    logAction('loadAccountS3ACL', { email });

    api.account.list_account_s3_acl({
        email: email
    })
        .then(model.accountS3ACL)
        .done();
}

export function updateAccountS3ACL(email, acl) {
    logAction('updateAccountS3ACL', { email, acl });

    api.account.update_account_s3_acl({
        email: email,
        access_control: acl
    })
        .then(
            () => model.accountS3ACL
        )
        .then(loadAccountList)
        .done();
}


export function updateServerTime(timezone, epoch) {
    logAction('updateServerTime', { timezone, epoch });

    api.system.update_time_config({
        config_type: 'MANUAL',
        timezone: timezone,
        epoch: epoch
    })
        .then(loadSystemInfo)
        .done();
}

export function updateServerNTP(timezone, server) {
    logAction('updateServerNTP', { timezone, server });

    api.system.update_time_config({
        config_type: 'NTP',
        timezone: timezone,
        server: server
    })
        .then(loadSystemInfo)
        .done();
}

export function enterMaintenanceMode(duration) {
    logAction('enterMaintenanceMode', { duration });

    api.system.set_maintenance_mode({ duration })
        .then(loadSystemInfo)
        .done();
}

export function exitMaintenanceMode() {
    logAction('exitMaintenanceMode');

    api.system.set_maintenance_mode({ duration: 0 })
        .then(loadSystemInfo)
        .done();
}

export function updatePhoneHomeConfig(proxyAddress) {
    logAction('updatePhoneHomeConfig', { proxyAddress });

    api.system.update_phone_home_config({ proxy_address: proxyAddress })
        .then(loadSystemInfo)
        .done();
}

export function enableRemoteSyslog(protocol, address, port) {
    logAction ('enableRemoteSyslog', { protocol, address, port });

    api.system.configure_remote_syslog({ enabled: true, protocol, address, port })
        .then(loadSystemInfo)
        .done();
}

export function disableRemoteSyslog() {
    logAction ('disableRemoteSyslog');

    api.system.configure_remote_syslog({ enabled: false })
        .then(loadSystemInfo)
        .done();
}<|MERGE_RESOLUTION|>--- conflicted
+++ resolved
@@ -781,18 +781,10 @@
 export function createPool(name, nodes) {
     logAction('createPool', { name, nodes });
 
-<<<<<<< HEAD
-    let { poolList } = model;
     nodes = nodes.map(name => ({ name }));
 
-    api.pool.create_pool({ name, nodes })
-        .then(
-            () => loadPoolList(poolList.sortedBy(), poolList.order())
-        )
-=======
     api.pool.create_nodes_pool({ name, nodes })
         .then(loadSystemInfo)
->>>>>>> c05e8fc0
         .done();
 }
 
