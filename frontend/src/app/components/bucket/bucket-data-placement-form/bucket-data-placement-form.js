--- conflicted
+++ resolved
@@ -43,48 +43,30 @@
             name => loadTier(name)
         );
 
-<<<<<<< HEAD
-=======
-        this.poolCount = ko.pureComputed(
-            () => tierInfo() && tierInfo().node_pools.length
-        );
-
->>>>>>> 0eb19ce1
         this.placementType = ko.pureComputed(
             () => tierInfo() && placementTypeMapping[
                 tierInfo().data_placement
             ]
         );
 
-<<<<<<< HEAD
-        let pools = ko.pureComputed(
-            () => tierInfo() && tierInfo().pools.map(
-=======
-        this.pools = ko.pureComputed(
+        this.nodePools = ko.pureComputed(
             () => tierInfo() && tierInfo().node_pools.map(
->>>>>>> 0eb19ce1
                 name => {
-                    let pool = systemInfo() && systemInfo().pools.find(
+                    if (!systemInfo()) {
+                        return;
+                    }
+
+                    let { nodes, storage } = systemInfo().pools.find(
                         pool => pool.name === name
                     );
 
-                    return pool;
+                    return {
+                        name: name,
+                        onlineNodeCount: nodes.count,
+                        freeSpace: formatSize(storage.free)
+                    };
                 }
             )
-        );
-
-        this.nodePools = ko.pureComputed(
-            () => pools() && pools()
-                .filter(
-                    pool => pool.nodes
-                )
-                .map(
-                    pool => ({
-                        name: pool.name,
-                        onlineNodeCount: pool ? pool.nodes.count : 'N/A',
-                        freeSpace: pool ? formatSize(pool.storage.free) : 'N/A'
-                    })
-                )
         );
 
 
@@ -93,20 +75,24 @@
         );
 
         this.cloudResources = ko.pureComputed(
-            () => pools() && pools().
-                filter(
-                    pool => pool.cloud_info
-                )
-                .map(
-                    ({ name, cloud_info }) => {
-                        let endpoint = cloud_info.endpoint.toLowerCase();
-                        let { icon } = resourceIcons.find(
-                            ({ pattern }) => endpoint.indexOf(pattern) > 0
-                        );
+            () => tierInfo() && tierInfo().cloud_pools.map(
+                name => {
+                    if (!systemInfo()) {
+                        return;
+                    }
 
-                        return { name, icon };
-                    }
-                )
+                    let { cloud_info } = systemInfo().pools.find(
+                        pool => pool.name === name
+                    );
+
+                    let endpoint = cloud_info.endpoint.toLowerCase();
+                    let { icon } = resourceIcons.find(
+                        ({ pattern }) => endpoint.indexOf(pattern) > 0
+                    );
+
+                    return { name: name, icon: icon };
+                }
+            )
         );
 
         this.cloudResourceCount = ko.pureComputed(
