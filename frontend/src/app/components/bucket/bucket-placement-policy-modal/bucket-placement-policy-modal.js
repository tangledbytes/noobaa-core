import template from './bucket-placement-policy-modal.html';
import Disposable from 'disposable';
import ko from 'knockout';
<<<<<<< HEAD
import { noop } from 'utils';
=======
import { noop, deepFreeze } from 'utils/all';
>>>>>>> ed93e1ac
import { systemInfo } from 'model';
import { updateBucketPlacementPolicy } from 'actions';

class BacketPlacementPolicyModalViewModel extends Disposable {
    constructor({ bucketName, onClose = noop }) {
        super();

        this.onClose = onClose;

        this.tierName = ko.pureComputed(
            () => {
                if(!systemInfo()) {
                    return '';
                }

                let bucket = systemInfo().buckets.find(
                    bucket => bucket.name === ko.unwrap(bucketName)
                );

                return bucket.tiering.tiers[0].tier;
            }
        );

        this.tier = ko.pureComputed(
            () => {
                if (!this.tierName()) {
                    return;
                }

                return systemInfo().tiers.find(
                    ({ name }) =>  this.tierName() === name
                );
            }
        );

        this.placementType = ko.observableWithDefault(
            () => this.tier() && this.tier().data_placement
        );

        this.pools = ko.pureComputed(
            () => (systemInfo() ? systemInfo().pools : [])
        );

        this.selectedPools = ko.observableArray(
            Array.from(this.tier().node_pools)
        ).extend({
            validation: {
                validator: selected => {
                    return this.placementType() !== 'MIRROR' || selected.length !== 1;
                },
                message: 'Mirror policy requires at least 2 participating pools'
            }
        });

        this.errors = ko.validation.group(this);

        this.isWarningVisible = ko.pureComputed(
            () => {
                if (this.placementType() === 'MIRROR') {
                    return false;
                }

                let { nodes, cloud } = this.selectedPools().reduce(
                    (counts, poolName) => {
                        this.pools().filter( pool => pool.name === poolName)[0].nodes ?
                            counts.nodes++ :
                            counts.cloud++ ;
                        return counts;
                    },
                    { nodes: 0, cloud: 0 }
                );
                return nodes > 0 && cloud > 0;
            }
        );
    }

    save() {
        if (this.errors().length > 0) {
            this.errors.showAllMessages();

        } else {
            updateBucketPlacementPolicy(
                this.tierName(),
                this.placementType(),
                this.selectedPools()
            );

            this.onClose();
        }
    }

    cancel() {
        this.onClose();
    }
}

export default {
    viewModel: BacketPlacementPolicyModalViewModel,
    template: template
};<|MERGE_RESOLUTION|>--- conflicted
+++ resolved
@@ -1,11 +1,7 @@
 import template from './bucket-placement-policy-modal.html';
 import Disposable from 'disposable';
 import ko from 'knockout';
-<<<<<<< HEAD
-import { noop } from 'utils';
-=======
-import { noop, deepFreeze } from 'utils/all';
->>>>>>> ed93e1ac
+import { noop } from 'utils/all';
 import { systemInfo } from 'model';
 import { updateBucketPlacementPolicy } from 'actions';
 
