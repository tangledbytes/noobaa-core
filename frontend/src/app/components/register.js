// Register the components with knockout component container.
export default function register(ko) {

    // -------------------------------
    // Empty component
    // -------------------------------
    ko.components.register('empty', { template: ' ' });

    // -------------------------------
    // Layout
    // -------------------------------
    ko.components.register('main-layout',                           require('./layout/main-layout/main-layout').default);
    ko.components.register('main-header',                           require('./layout/main-header/main-header').default);
    ko.components.register('main-nav',                              require('./layout/main-nav/main-nav').default);
    ko.components.register('commands-bar',                          require('./layout/commands-bar/commands-bar').default);
    ko.components.register('breadcrumbs',                           require('./layout/breadcrumbs/breadcrumbs').default);
    ko.components.register('notification-box',                      require('./layout/notification-box/notification-box').default);
    ko.components.register('welcome-modal',                         require('./layout/welcome-modal/welcome-modal').default);
    ko.components.register('upgraded-capacity-notification-modal',  require('./layout/upgraded-capacity-notification-modal/upgraded-capacity-notification-modal').default);
    ko.components.register('debug-mode-sticky',                     require('./layout/debug-mode-sticky/debug-mode-sticky').default);
    ko.components.register('maintenance-sticky',                    require('./layout/maintenance-sticky/maintenance-sticky').default);
    ko.components.register('license-sticky',                        require('./layout/license-sticky/license-sticky').default);
    ko.components.register('phone-home-connectivity-sticky',        require('./layout/phone-home-connectivity-sticky/phone-home-connectivity-sticky').default);
    ko.components.register('file-uploads-modal', require('./layout/file-uploads-modal/file-uploads-modal').default);
    ko.components.register('account-menu', require('./layout/account-menu/account-menu').default);
    /** INJECT:layout **/

    // -------------------------------
    // Login
    // -------------------------------
    ko.components.register('login-layout',              require('./login/login-layout/login-layout').default);
    ko.components.register('signin-form',               require('./login/signin-form/signin-form').default);
    ko.components.register('create-system-form',        require('./login/create-system-form/create-system-form').default);
    ko.components.register('unsupported-form',          require('./login/unsupported-form/unsupported-form').default);
    ko.components.register('unable-to-activate-modal',  require('./login/unable-to-activate-modal/unable-to-activate-modal').default);
    ko.components.register('loading-server-information-from', require('./login/loading-server-information-from/loading-server-information-from').default);
    ko.components.register('change-password-form', require('./login/change-password-form/change-password-form').default);
    /** INJECT:login **/

    // -------------------------------
    // Overview
    // -------------------------------
    ko.components.register('overview-panel',        require('./overview/overview-panel/overview-panel').default);
    ko.components.register('install-node-wizard',   require('./overview/install-node-wizard/install-node-wizard').default);
    ko.components.register('connect-app-wizard',    require('./overview/connect-app-wizard/connect-app-wizard').default);
    ko.components.register('after-upgrade-modal',   require('./overview/after-upgrade-modal/after-upgrade-modal').default);
    /** INJECT:overview **/

    // -------------------------------
    // Buckets
    // -------------------------------
    ko.components.register('buckets-panel',         require('./buckets/buckets-panel/buckets-panel').default);
    ko.components.register('buckets-table',         require('./buckets/buckets-table/buckets-table').default);
    ko.components.register('create-bucket-wizard',  require('./buckets/create-bucket-wizard/create-bucket-wizard').default);
    /** INJECT:buckets **/

    // -------------------------------
    // Bucket
    // -------------------------------
    ko.components.register('bucket-panel',                          require('./bucket/bucket-panel/bucket-panel').default);
    ko.components.register('bucket-summary',                        require('./bucket/bucket-summary/bucket-summary').default);
    ko.components.register('bucket-objects-table',                  require('./bucket/bucket-objects-table/bucket-objects-table').default);
    ko.components.register('bucket-data-placement-form',            require('./bucket/bucket-data-placement-form/bucket-data-placement-form').default);
    ko.components.register('bucket-cloud-sync-form',                require('./bucket/bucket-cloud-sync-form/bucket-cloud-sync-form').default);
    ko.components.register('bucket-placement-policy-modal',         require('./bucket/bucket-placement-policy-modal/bucket-placement-policy-modal').default);
    ko.components.register('set-cloud-sync-modal',                  require('./bucket/set-cloud-sync-modal/set-cloud-sync-modal').default);
    ko.components.register('edit-cloud-sync-modal',                 require('./bucket/edit-cloud-sync-modal/edit-cloud-sync-modal').default);
    ko.components.register('bucket-s3-access-list',                 require('./bucket/bucket-s3-access-list/bucket-s3-access-list').default);
    ko.components.register('s3-access-details-modal',               require('./bucket/s3-access-details-modal/s3-access-details-modal').default);
    ko.components.register('bucket-s3-access-modal',                require('./bucket/bucket-s3-access-modal/bucket-s3-access-modal').default);
    ko.components.register('bucket-backup-policy-modal',            require('./bucket/bucket-backup-policy-modal/bucket-backup-policy-modal').default);
    /** INJECT:bucket **/

    // -------------------------------
    // Object
    // -------------------------------
    ko.components.register('object-panel',          require('./object/object-panel/object-panel').default);
    ko.components.register('object-summary',        require('./object/object-summary/object-summary').default);
    ko.components.register('object-parts-list',     require('./object/object-parts-list/object-parts-list').default);
    ko.components.register('object-preview-modal',  require('./object/object-preview-modal/object-preview-modal').default);
    /** INJECT:object **/

    // -------------------------------
    // resources
    // -------------------------------
    ko.components.register('resources-panel',                   require('./resources/resources-panel/resources-panel').default);
    ko.components.register('pools-table',                       require('./resources/pools-table/pools-table').default);
    ko.components.register('create-pool-wizard',                require('./resources/create-pool-wizard/create-pool-wizard').default);
    ko.components.register('cloud-resources-table',             require('./resources/cloud-resources-table/cloud-resources-table').default);
    ko.components.register('add-cloud-resource-modal',          require('./resources/add-cloud-resource-modal/add-cloud-resource-modal').default);
    /** INJECT:resources **/

    // -------------------------------
    // Pool
    // -------------------------------
    ko.components.register('pool-panel',            require('./pool/pool-panel/pool-panel').default);
    ko.components.register('pool-summary',          require('./pool/pool-summary/pool-summary').default);
    ko.components.register('pool-nodes-table',      require('./pool/pool-nodes-table/pool-nodes-table').default);
    ko.components.register('assign-nodes-modal',    require('./pool/assign-nodes-modal/assign-nodes-modal').default);
    /** INJECT:pool **/

    // -------------------------------
    // Node
    // -------------------------------
    ko.components.register('node-panel',            require('./node/node-panel/node-panel').default);
    ko.components.register('node-summary',          require('./node/node-summary/node-summary').default);
    ko.components.register('node-parts-table',      require('./node/node-parts-table/node-parts-table').default);
    ko.components.register('node-details-form',     require('./node/node-details-form/node-details-form').default);
    ko.components.register('node-diagnostics-form', require('./node/node-diagnostics-form/node-diagnostics-form').default);
    ko.components.register('test-node-modal',       require('./node/test-node-modal/test-node-modal').default);
    /** INJECT:node **/

    // -------------------------------
    // Management
    // -------------------------------
    ko.components.register('management-panel',          require('./management/management-panel/management-panel').default);
    ko.components.register('accounts-table',            require('./management/accounts-table/accounts-table').default);
    ko.components.register('reset-password-modal',      require('./management/reset-password-modal/reset-password-modal').default);
    ko.components.register('create-account-wizard',     require('./management/create-account-wizard/create-account-wizard').default);
    ko.components.register('account-s3-access-modal',   require('./management/account-s3-access-modal/account-s3-access-modal').default);
    ko.components.register('p2p-form',                  require('./management/p2p-form/p2p-form').default);
    ko.components.register('server-dns-form',           require('./management/server-dns-form/server-dns-form').default);
    ko.components.register('version-form',              require('./management/version-form/version-form').default);
    ko.components.register('upgrade-modal',             require('./management/upgrade-modal/upgrade-modal').default);
    ko.components.register('diagnostics-form',          require('./management/diagnostics-form/diagnostics-form').default);
    ko.components.register('maintenance-form',          require('./management/maintenance-form/maintenance-form').default);
    ko.components.register('start-maintenance-modal',   require('./management/start-maintenance-modal/start-maintenance-modal').default);
    ko.components.register('phone-home-form',           require('./management/phone-home-form/phone-home-form').default);
    ko.components.register('remote-syslog-form',        require('./management/remote-syslog-form/remote-syslog-form').default);
    ko.components.register('server-ssl-form',           require('./management/server-ssl-form/server-ssl-form').default);
    ko.components.register('server-time-form',          require('./management/server-time-form/server-time-form').default);
    ko.components.register('server-dns-settings-form',  require('./management/server-dns-settings-form/server-dns-settings-form').default);
    ko.components.register('update-system-name-modal',  require('./management/update-system-name-modal/update-system-name-modal').default);
    ko.components.register('update-server-dns-settings-modal', require('./management/update-server-dns-settings-modal/update-server-dns-settings-modal').default);
    /** INJECT:management **/

    // -------------------------------
    // Cluster
    // -------------------------------
    ko.components.register('cluster-panel',                 require('./cluster/cluster-panel/cluster-panel').default);
    ko.components.register('server-table',                  require('./cluster/server-table/server-table').default);
    ko.components.register('attach-server-modal',           require('./cluster/attach-server-modal/attach-server-modal').default);
    ko.components.register('cluster-summary',               require('./cluster/cluster-summary/cluster-summary').default);
    ko.components.register('server-dns-settings-modal',     require('./cluster/server-dns-settings-modal/server-dns-settings-modal').default);
    ko.components.register('server-time-settings-modal',    require('./cluster/server-time-settings-modal/server-time-settings-modal').default);
    /** INJECT:cluster **/

    // -------------------------------
    // Admin
    // -------------------------------
    ko.components.register('audit-pane',         require('./admin/audit-pane/audit-pane').default);
    /** INJECT:admin **/

    // -------------------------------
    // shared
    // -------------------------------
<<<<<<< HEAD
    ko.components.register('svg-icon',                  require('./shared/svg-icon/svg-icon'));
    ko.components.register('modal',                     require('./shared/modal/modal'));
    ko.components.register('dropdown',                  require('./shared/dropdown/dropdown'));
    ko.components.register('radio-btn',                 require('./shared/radio-btn/radio-btn'));
    ko.components.register('radio-group',               require('./shared/radio-group/radio-group'));
    ko.components.register('checkbox',                  require('./shared/checkbox/checkbox'));
    ko.components.register('bar',                       require('./shared/bar/bar'));
    ko.components.register('progress-bar',              require('./shared/progress-bar/progress-bar'));
    ko.components.register('range-indicator',           require('./shared/range-indicator/range-indicator'));
    ko.components.register('stepper',                   require('./shared/stepper/stepper'));
    ko.components.register('multiselect',               require('./shared/multiselect/multiselect'));
    ko.components.register('slider',                    require('./shared/slider/slider'));
    ko.components.register('wizard',                    require('./shared/wizard/wizard'));
    ko.components.register('paginator',                 require('./shared/paginator/paginator'));
    ko.components.register('drawer',                    require('./shared/drawer/drawer'));
    ko.components.register('delete-button',             require('./shared/delete-button/delete-button'));
    ko.components.register('file-selector',             require('./shared/file-selector/file-selector'));
    ko.components.register('autocomplete',              require('./shared/autocomplete/autocomplete'));
    ko.components.register('editor',                    require('./shared/editor/editor'));
    ko.components.register('toggle-switch',             require('./shared/toggle-switch/toggle-switch'));
    ko.components.register('property-sheet',            require('./shared/property-sheet/property-sheet'));
    ko.components.register('capacity-bar',              require('./shared/capacity-bar/capacity-bar'));
    ko.components.register('add-cloud-connection-modal',require('./shared/add-cloud-connection-modal/add-cloud-connection-modal'));
    ko.components.register('toggle-filter',             require('./shared/toggle-filter/toggle-filter'));
    ko.components.register('data-table',                require('./shared/data-table/data-table'));
    ko.components.register('timezone-chooser',          require('./shared/timezone-chooser/timezone-chooser'));
    ko.components.register('date-time-chooser',         require('./shared/date-time-chooser/date-time-chooser'));
    ko.components.register('pie-chart',                 require('./shared/pie-chart/pie-chart'));
    ko.components.register('bar-chart',                 require('./shared/bar-chart/bar-chart'));
    ko.components.register('pool-selection-table',      require('./shared/pool-selection-table/pool-selection-table'));
    ko.components.register('node-selection-table',      require('./shared/node-selection-table/node-selection-table'));
    ko.components.register('chart-legend',              require('./shared/chart-legend/chart-legend'));
    ko.components.register('copy-to-clipboard-button',  require('./shared/copy-to-clipboard-button/copy-to-clipboard-button'));
    ko.components.register('password-field',            require('./shared/password-field/password-field'));
    ko.components.register('working-button',            require('./shared/working-button/working-button'));
    ko.components.register('collapsible-section', require('./shared/collapsible-section/collapsible-section'));
=======
    ko.components.register('svg-icon',                  require('./shared/svg-icon/svg-icon').default);
    ko.components.register('modal',                     require('./shared/modal/modal').default);
    ko.components.register('dropdown',                  require('./shared/dropdown/dropdown').default);
    ko.components.register('radio-btn',                 require('./shared/radio-btn/radio-btn').default);
    ko.components.register('radio-group',               require('./shared/radio-group/radio-group').default);
    ko.components.register('checkbox',                  require('./shared/checkbox/checkbox').default);
    ko.components.register('bar',                       require('./shared/bar/bar').default);
    ko.components.register('progress-bar',              require('./shared/progress-bar/progress-bar').default);
    ko.components.register('range-indicator',           require('./shared/range-indicator/range-indicator').default);
    ko.components.register('stepper',                   require('./shared/stepper/stepper').default);
    ko.components.register('multiselect',               require('./shared/multiselect/multiselect').default);
    ko.components.register('slider',                    require('./shared/slider/slider').default);
    ko.components.register('wizard',                    require('./shared/wizard/wizard').default);
    ko.components.register('paginator',                 require('./shared/paginator/paginator').default);
    ko.components.register('drawer',                    require('./shared/drawer/drawer').default);
    ko.components.register('delete-button',             require('./shared/delete-button/delete-button').default);
    ko.components.register('file-selector',             require('./shared/file-selector/file-selector').default);
    ko.components.register('autocomplete',              require('./shared/autocomplete/autocomplete').default);
    ko.components.register('editor',                    require('./shared/editor/editor').default);
    ko.components.register('toggle-switch',             require('./shared/toggle-switch/toggle-switch').default);
    ko.components.register('property-sheet',            require('./shared/property-sheet/property-sheet').default);
    ko.components.register('capacity-bar',              require('./shared/capacity-bar/capacity-bar').default);
    ko.components.register('add-cloud-connection-modal',require('./shared/add-cloud-connection-modal/add-cloud-connection-modal').default);
    ko.components.register('toggle-filter',             require('./shared/toggle-filter/toggle-filter').default);
    ko.components.register('data-table',                require('./shared/data-table/data-table').default);
    ko.components.register('timezone-chooser',          require('./shared/timezone-chooser/timezone-chooser').default);
    ko.components.register('date-time-chooser',         require('./shared/date-time-chooser/date-time-chooser').default);
    ko.components.register('pie-chart',                 require('./shared/pie-chart/pie-chart').default);
    ko.components.register('bar-chart',                 require('./shared/bar-chart/bar-chart').default);
    ko.components.register('pool-selection-table',      require('./shared/pool-selection-table/pool-selection-table').default);
    ko.components.register('node-selection-table',      require('./shared/node-selection-table/node-selection-table').default);
    ko.components.register('chart-legend',              require('./shared/chart-legend/chart-legend').default);
    ko.components.register('copy-to-clipboard-button',  require('./shared/copy-to-clipboard-button/copy-to-clipboard-button').default);
    ko.components.register('password-field',            require('./shared/password-field/password-field').default);
    ko.components.register('working-button',            require('./shared/working-button/working-button').default);
>>>>>>> 6a49d01e
    /** INJECT:shared **/
}<|MERGE_RESOLUTION|>--- conflicted
+++ resolved
@@ -154,7 +154,6 @@
     // -------------------------------
     // shared
     // -------------------------------
-<<<<<<< HEAD
     ko.components.register('svg-icon',                  require('./shared/svg-icon/svg-icon'));
     ko.components.register('modal',                     require('./shared/modal/modal'));
     ko.components.register('dropdown',                  require('./shared/dropdown/dropdown'));
@@ -190,43 +189,6 @@
     ko.components.register('copy-to-clipboard-button',  require('./shared/copy-to-clipboard-button/copy-to-clipboard-button'));
     ko.components.register('password-field',            require('./shared/password-field/password-field'));
     ko.components.register('working-button',            require('./shared/working-button/working-button'));
-    ko.components.register('collapsible-section', require('./shared/collapsible-section/collapsible-section'));
-=======
-    ko.components.register('svg-icon',                  require('./shared/svg-icon/svg-icon').default);
-    ko.components.register('modal',                     require('./shared/modal/modal').default);
-    ko.components.register('dropdown',                  require('./shared/dropdown/dropdown').default);
-    ko.components.register('radio-btn',                 require('./shared/radio-btn/radio-btn').default);
-    ko.components.register('radio-group',               require('./shared/radio-group/radio-group').default);
-    ko.components.register('checkbox',                  require('./shared/checkbox/checkbox').default);
-    ko.components.register('bar',                       require('./shared/bar/bar').default);
-    ko.components.register('progress-bar',              require('./shared/progress-bar/progress-bar').default);
-    ko.components.register('range-indicator',           require('./shared/range-indicator/range-indicator').default);
-    ko.components.register('stepper',                   require('./shared/stepper/stepper').default);
-    ko.components.register('multiselect',               require('./shared/multiselect/multiselect').default);
-    ko.components.register('slider',                    require('./shared/slider/slider').default);
-    ko.components.register('wizard',                    require('./shared/wizard/wizard').default);
-    ko.components.register('paginator',                 require('./shared/paginator/paginator').default);
-    ko.components.register('drawer',                    require('./shared/drawer/drawer').default);
-    ko.components.register('delete-button',             require('./shared/delete-button/delete-button').default);
-    ko.components.register('file-selector',             require('./shared/file-selector/file-selector').default);
-    ko.components.register('autocomplete',              require('./shared/autocomplete/autocomplete').default);
-    ko.components.register('editor',                    require('./shared/editor/editor').default);
-    ko.components.register('toggle-switch',             require('./shared/toggle-switch/toggle-switch').default);
-    ko.components.register('property-sheet',            require('./shared/property-sheet/property-sheet').default);
-    ko.components.register('capacity-bar',              require('./shared/capacity-bar/capacity-bar').default);
-    ko.components.register('add-cloud-connection-modal',require('./shared/add-cloud-connection-modal/add-cloud-connection-modal').default);
-    ko.components.register('toggle-filter',             require('./shared/toggle-filter/toggle-filter').default);
-    ko.components.register('data-table',                require('./shared/data-table/data-table').default);
-    ko.components.register('timezone-chooser',          require('./shared/timezone-chooser/timezone-chooser').default);
-    ko.components.register('date-time-chooser',         require('./shared/date-time-chooser/date-time-chooser').default);
-    ko.components.register('pie-chart',                 require('./shared/pie-chart/pie-chart').default);
-    ko.components.register('bar-chart',                 require('./shared/bar-chart/bar-chart').default);
-    ko.components.register('pool-selection-table',      require('./shared/pool-selection-table/pool-selection-table').default);
-    ko.components.register('node-selection-table',      require('./shared/node-selection-table/node-selection-table').default);
-    ko.components.register('chart-legend',              require('./shared/chart-legend/chart-legend').default);
-    ko.components.register('copy-to-clipboard-button',  require('./shared/copy-to-clipboard-button/copy-to-clipboard-button').default);
-    ko.components.register('password-field',            require('./shared/password-field/password-field').default);
-    ko.components.register('working-button',            require('./shared/working-button/working-button').default);
->>>>>>> 6a49d01e
+    ko.components.register('collapsible-section',       require('./shared/collapsible-section/collapsible-section'));
     /** INJECT:shared **/
 }