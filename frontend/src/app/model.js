--- conflicted
+++ resolved
@@ -121,9 +121,6 @@
 
 // Hold system name resolution attempt
 export const nameResolutionState = ko.observable();
-<<<<<<< HEAD
-=======
 
 // Hold diagnostics information
-export const collectDiagnosticsState = ko.observable({});
->>>>>>> c41ccece
+export const collectDiagnosticsState = ko.observable({});