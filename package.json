--- conflicted
+++ resolved
@@ -59,7 +59,7 @@
     "fast-stats": "~0.0.2",
     "font-awesome": "~4.3.0",
     "forever": "^0.14.2",
-    "forever-service": "^0.5.2", 
+    "forever-service": "^0.5.2",
     "form-data": "^0.2.0",
     "generate-function": "~2.0.0",
     "glob-to-regexp": "~0.0.2",
@@ -105,11 +105,8 @@
     "mongoose": "~4.0.4",
     "morgan": "~1.5.2",
     "multer": "^0.1.8",
-<<<<<<< HEAD
     "nan": "^1.8.4",
-=======
     "ncp": "^2.0.0",
->>>>>>> 00356a33
     "newrelic": "~1.18.3",
     "node-df": "^0.1.1",
     "node-gyp": "^1.0.3",
