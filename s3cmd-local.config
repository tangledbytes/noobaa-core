[default]
host_base = 127.0.0.1
host_bucket = 127.0.0.1
access_key = 123
secret_key = abc
use_https = False
<<<<<<< HEAD
=======
check_ssl_certificate = False
check_ssl_hostname = False
>>>>>>> 58b7e7e9
signature_v2 = True
multipart_chunk_size_mb = 32
send_chunk = 1048576<|MERGE_RESOLUTION|>--- conflicted
+++ resolved
@@ -4,11 +4,8 @@
 access_key = 123
 secret_key = abc
 use_https = False
-<<<<<<< HEAD
-=======
 check_ssl_certificate = False
 check_ssl_hostname = False
->>>>>>> 58b7e7e9
 signature_v2 = True
 multipart_chunk_size_mb = 32
 send_chunk = 1048576