/* jshint node:true */
'use strict';

var _ = require('lodash');
var P = require('../util/promise');
var fs = require('fs');
var pem = require('../util/pem');
var path = require('path');
var http = require('http');
var https = require('https');
var assert = require('assert');
var express = require('express');
var express_morgan_logger = require('morgan');
var express_body_parser = require('body-parser');
var express_method_override = require('method-override');
var express_compress = require('compression');
var ip_module = require('ip');
var api = require('../api');
var dbg = require('../util/debug_module')(__filename);
var LRUCache = require('../util/lru_cache');
var size_utils = require('../util/size_utils');
var url_utils = require('../util/url_utils');
var promise_utils = require('../util/promise_utils');
var os_util = require('../util/os_util');
var diag = require('./agent_diagnostics');
var AgentStore = require('./agent_store');
var config = require('../../config.js');
//var cluster = require('cluster');
//var numCPUs = require('os').cpus().length;



module.exports = Agent;


/**
 *
 * AGENT
 *
 * the glorious noobaa agent.
 *
 */
function Agent(params) {
    var self = this;

    dbg.log0('process.env.DEBUG_MODE=' + process.env.DEBUG_MODE);

    self.rpc = api.new_rpc();
    if (params.address) {
        self.rpc.base_address = params.address;
    }
    self.client = self.rpc.client;

    self.rpc.on('reconnect', self._on_rpc_reconnect.bind(self));
    assert(params.node_name, 'missing param: node_name');
    self.node_name = params.node_name;
    self.token = params.token;
    self.storage_path = params.storage_path;

    self.all_storage_paths = params.all_storage_paths;
    if (self.storage_path) {
        assert(!self.token, 'unexpected param: token. ' +
            'with storage_path the token is expected in the file <storage_path>/token');
        self.store = [];
        //        self.store_cache = [];
        dbg.log0('creating storage paths:', self.storage_path);
        //        self.store[self.storage_path] = new AgentStore(self.storage_path);
        //        self.store_cache[self.storage_path] = new LRUCache({
        self.store.push({
            storage_path: self.storage_path,
            agent_store: new AgentStore(self.storage_path)
        });
        dbg.log0('creating self.store:', self.store);

        self.store_cache = new LRUCache({
            name: 'AgentBlocksCache',
            max_length: 200, // ~200 MB
            expiry_ms: 0, // no expiry
            make_key: function(params) {
                return params.id;
            },
            load: self.store[0].agent_store.read_block.bind(self.store[0].agent_store)
        });
    } else {
        assert(self.token, 'missing param: token. ' +
            'without storage_path the token must be provided as agent param');

        this.store = new AgentStore.MemoryStore();
        self.store_cache = new LRUCache({
            name: 'AgentBlocksCache',
            max_length: 1,
            expiry_ms: 0, // no expiry
            make_key: function(params) {
                return params.id;
            },
            load: self.store[0].agent_store.read_block.bind(self.store)
        });
    }

    self.agent_server = {
        write_block: self.write_block.bind(self),
        read_block: self.read_block.bind(self),
        replicate_block: self.replicate_block.bind(self),
        delete_blocks: self.delete_blocks.bind(self),
        kill_agent: self.kill_agent.bind(self),
        n2n_signal: self.n2n_signal.bind(self),
        self_test_io: self.self_test_io.bind(self),
        self_test_peer: self.self_test_peer.bind(self),
        collect_diagnostics: self.collect_diagnostics.bind(self),
        set_debug_node: self.set_debug_node.bind(self),
    };

    self.agent_app = (function() {
        var app = express();
        app.use(express_morgan_logger('dev'));
        app.use(express_body_parser.json());
        app.use(express_body_parser.raw({
            // increase size limit on raw requests to allow serving data blocks
            limit: 4 * size_utils.MEGABYTE
        }));
        app.use(express_body_parser.text());
        app.use(express_body_parser.urlencoded({
            extended: false
        }));
        app.use(express_method_override());
        app.use(express_compress());
        return app;
    })();

    // register rpc to serve the agent_api
    self.rpc.register_service(api.schema.agent_api, self.agent_server, {
        authorize: function(req, method_api) {
            // TODO verify aithorized tokens in agent?
        }
    });
    // register rpc http server
    self.rpc.register_http_transport(self.agent_app);
    // register rpc n2n
    self.n2n_agent = self.rpc.register_n2n_transport();

    // TODO these sample geolocations are just for testing
    self.geolocation = _.sample([
        // aws
        'North Virginia',
        'North California',
        'Oregon',
        'Ireland',
        'Frankfurt',
        'Singapore',
        'Sydney',
        'Tokyo',
        'Sao Paulo',
        // google cloud
        'Iowa',
        'Belgium',
        'Taiwan',
    ]);

    // If test, add test APIs
    if (config.test_mode) {
        self._add_test_APIs();
    }
}


/**
 *
 * START
 *
 */
Agent.prototype.start = function() {
    var self = this;

    self.is_started = true;

    return P.fcall(function() {
            return self._init_node();
        })
        .then(function() {
            return self._do_heartbeat();
        })
        .then(null, function(err) {
            dbg.error('server failed to start', err.stack || err);
            self.stop();
            throw err;
        });
};


/**
 *
 * STOP
 *
 */
Agent.prototype.stop = function() {
    var self = this;
    dbg.log0('stop agent ' + self.node_name);
    self.is_started = false;
    self._start_stop_server();
    self._start_stop_heartbeats();
    self.rpc.disconnect_all();
};



/**
 *
 * _init_node
 *
 */
Agent.prototype._init_node = function() {
    var self = this;
    self.node_storage_mapping = [];

    var root_path = self.all_storage_paths[0].mount.replace('./', '');
    dbg.log0('starting agent. root_path:' + Object.prototype.toString.call(root_path.substr(0, root_path.length - 1)) + '=?=' + Object.prototype.toString.call(self.storage_path.substr(0, root_path.length - 1)));
    var waitFor;
    //substr is required in order to ignore win/linux conventions
    if (self.storage_path.substr(0, root_path.length - 1) === root_path.substr(0, root_path.length - 1)) {
        dbg.log0('main agent!!!', root_path, ' all paths:', self.all_storage_paths);

        waitFor = P.all(_.map(self.all_storage_paths, function(storage_path_info) {
            var storage_path = storage_path_info.mount;
            dbg.log0('current path is:', storage_path);
            return P.fcall(function() {
                    return P.nfcall(fs.readdir, storage_path);
                })
                .then(function(node_name) {
                    if (node_name.length > 0) {
                        dbg.log0('node_name', node_name[0], 'storage_path', storage_path);
                        var node_path = path.join(storage_path, node_name[0]);
                        if (storage_path !== root_path) {
                            self.store[node_path] = new AgentStore(node_path);
                        }
                        self.node_storage_mapping.push({
                            node_name: node_name[0],
                            storage_path: node_path
                        });
                    }
                });
        }));
    }

    return P.fcall(function() {
            if (self.storage_path) {
                return os_util.get_mount_of_path(self.storage_path);
            }
        })
        .then(function(storage_path_mount) {
            self.storage_path_mount = storage_path_mount;
            dbg.log0('storage_path_mount', storage_path_mount);

            // if not using storage_path, a token should be provided
            if (!self.storage_path) return self.token;

            // load the token file
            var token_path = path.join(self.storage_path, 'token');
            return fs.readFileAsync(token_path);
        })
        .then(function(token) {
            // use the token as authorization (either 'create_node' or 'agent' role)
            self.client.options.auth_token = token.toString();
            return P.nfcall(pem.createCertificate, {
                days: 365 * 100,
                selfSigned: true
            });
        })
        .then(function(pem_cert) {
            self.ssl_cert = {
                key: pem_cert.serviceKey,
                cert: pem_cert.certificate
            };
            // update the n2n ssl to use my certificate
            self.n2n_agent.set_ssl_context(self.ssl_cert);
        });
};


// RPC SERVER /////////////////////////////////////////////////////////////////


/**
 *
 * _start_stop_server
 *
 */
Agent.prototype._start_stop_server = function() {
    var self = this;

    // in any case we stop
    self.n2n_agent.reset_rpc_address();
    if (self.server) {
        self.server.close();
        self.server = null;
    }

    if (!self.is_started) return;
    if (!self.rpc_address) return;

    var addr_url = url_utils.quick_parse(self.rpc_address);
    switch (addr_url.protocol) {
        case 'n2n:':
<<<<<<< HEAD
            dbg.log('agent n2n peer id:', addr_url.hostname);
            self.n2n_agent.set_peer_id(addr_url.hostname);
=======
            self.n2n_agent.set_rpc_address(addr_url.href);
>>>>>>> f29cb57e
            break;
        case 'http:':
        case 'ws:':
            var http_server = http.createServer(self.agent_app)
                .on('error', function(err) {
                    dbg.error('AGENT HTTP SERVER ERROR', err.stack || err);
                    http_server.close();
                })
                .on('close', function() {
                    dbg.warn('AGENT HTTP SERVER CLOSED');
                    retry();
                })
                .listen(addr_url.port);
            if (addr_url.protocol === 'ws:') {
                self.rpc.register_ws_transport(http_server);
            }
            self.server = http_server;
            break;
        case 'https:':
        case 'wss:':
            var https_server = https.createServer(self.ssl_cert, self.agent_app)
                .on('error', function(err) {
                    dbg.error('AGENT HTTPS SERVER ERROR', err.stack || err);
                    https_server.close();
                })
                .on('close', function() {
                    dbg.warn('AGENT HTTPS SERVER CLOSED');
                    retry();
                })
                .listen(addr_url.port);
            if (addr_url.protocol === 'wss:') {
                self.rpc.register_ws_transport(https_server);
            }
            self.server = https_server;
            break;
        case 'tcp:':
            var tcp_server = self.rpc.register_tcp_transport(addr_url.port);
            tcp_server.on('close', function() {
                dbg.warn('AGENT TCP SERVER CLOSED');
                retry();
            });
            self.server = tcp_server;
            break;
        case 'tls:':
            var tls_server = self.rpc.register_tcp_transport(addr_url.port, self.ssl_cert);
            tls_server.on('close', function() {
                dbg.warn('AGENT TLS SERVER CLOSED');
                retry();
            });
            self.server = tls_server;
            break;
        default:
            dbg.error('UNSUPPORTED AGENT PROTOCOL', addr_url);
            break;
    }

    function retry() {
        if (self.is_started) {
            setTimeout(self._start_stop_server.bind(self), 1000);
        }
    }
};




// HEARTBEATS /////////////////////////////////////////////////////////////////



/**
 *
 * _do_heartbeat
 *
 */
Agent.prototype._do_heartbeat = function() {
    var self = this;
    var store_stats;
    var extended_hb = false;

    var EXTENDED_HB_PERIOD = 3600000;
    // var EXTENDED_HB_PERIOD = 1000;
    if (!self.extended_hb_last_time ||
        Date.now() > self.extended_hb_last_time + EXTENDED_HB_PERIOD) {
        extended_hb = true;
    }
    dbg.log0('send heartbeat from node', self.node_name, self.all_storage_paths);

    return P.when(self.store[0].agent_store.get_stats())
        .then(function(store_stats_arg) {
            store_stats = store_stats_arg;
            dbg.log0('store_stats:', store_stats);
            if (extended_hb) {
                return P.fcall(os_util.read_drives)
                    .then(function(drives_arg) {
                        self.drives = drives_arg;
                        dbg.log0('d args:', drives_arg);
                    }, function(err) {
                        dbg.error('read_drives: ERROR', err.stack || err);
                    });
            }
        })
        .then(function() {

            var ip = ip_module.address();
            var params = {
                name: self.node_name || '',
                geolocation: self.geolocation,
                ip: ip,
                version: self.heartbeat_version || '',
                extended_hb: extended_hb,
                storage: {
                    alloc: store_stats.alloc,
                    used: store_stats.used
                },
            };

            if (self.rpc_address) {
                params.rpc_address = self.rpc_address;
            }

            if (extended_hb) {
                params.os_info = os_util.os_info();
                if (self.drives) {
                    params.drives = self.drives;

                    // for now we only use a single drive,
                    // so mark the usage on the drive of our storage folder.
                    var used_drives = _.filter(self.drives, function(drive) {
                        if (self.storage_path_mount === drive.mount) {
                            drive.storage.used = store_stats.used;
                            return true;
                        } else {
                            return false;
                        }
                    });
                    self.drives = used_drives;
                    dbg.log0('DRIVES:', self.drives, 'NBNBNBN', used_drives);
                    // _.each(self.drives, function(drive) {
                    //     if (self.storage_path_mount === drive.mount) {
                    //         drive.storage.used = store_stats.used;
                    //     }
                    // });
                }
            }

            dbg.log0('heartbeat params:', params, 'node', self.node_name);

            return self.client.node.heartbeat(params);
        })
        .then(function(res) {
            dbg.log0('heartbeat: res.version', res.version,
                'hb version', self.heartbeat_version,
                'node', self.node_name);

            if (res.version && self.heartbeat_version && self.heartbeat_version !== res.version) {
                dbg.log0('version changed, exiting');
                process.exit(0);
            }

            self.heartbeat_version = res.version;
            self.heartbeat_delay_ms = res.delay_ms;
            if (extended_hb) {
                self.extended_hb_last_time = Date.now();
            }

            if (res.ice_config) {
                self.n2n_agent.update_ice_config(res.ice_config);
            }

            var promises = [];

            if (res.auth_token) {
                dbg.log0('got node token', self.node_name);
                self.client.options.auth_token = res.auth_token;
                if (self.storage_path) {
                    var token_path = path.join(self.storage_path, 'token');
                    promises.push(fs.writeFileAsync(token_path, res.auth_token));
                }
            }

            if (self.rpc_address !== res.rpc_address) {
                dbg.log0('got rpc address', res.rpc_address,
                    'previously was', self.rpc_address);
                self.rpc_address = res.rpc_address;
                promises.push(self._start_stop_server());
            }

            if (res.storage) {
                // report only if used storage mismatch
                // TODO compare with some accepted error and handle
                if (store_stats.used !== res.storage.used) {
                    dbg.log0('used storage not in sync ',
                        store_stats.used, ' expected ', res.storage.used);
                }

                // update the store when allocated size change
                if (store_stats.alloc !== res.storage.alloc) {
                    dbg.log0('update alloc storage from ',
                        store_stats.alloc, ' to ', res.storage.alloc);
                    self.store[0].agent_store.set_alloc(res.storage.alloc);
                }
            }

            return P.all(promises);
        })
        .fail(function(err) {

            dbg.error('HEARTBEAT FAILED', err, err.stack, 'node', self.node_name);

            // schedule delay to retry on error
            self.heartbeat_delay_ms = 30000 * (1 + Math.random());

        }).fin(function() {
            self._start_stop_heartbeats();
            self._start_stop_heartbeats();
        });
    //    }));
};


/**
 *
 * _start_stop_heartbeats
 *
 */
Agent.prototype._start_stop_heartbeats = function() {
    var self = this;

    // first clear the timer
    clearTimeout(self.heartbeat_timeout);
    self.heartbeat_timeout = null;

    // set the timer when started
    if (self.is_started) {
        var ms = self.heartbeat_delay_ms;
        ms = ms || (60000 * (1 + Math.random())); // default 1 minute
        ms = Math.max(ms, 1000); // force above 1 second
        ms = Math.min(ms, 300000); // force below 5 minutes
        self.heartbeat_timeout = setTimeout(self._do_heartbeat.bind(self), ms);
    }
};


/**
 *
 * _on_rpc_reconnect
 *
 * rpc will notify on reconnect so we can send new heartbeat
 * this will make sure that the server will recognize the connection with us,
 * which is needed for signaling to work.
 *
 */
Agent.prototype._on_rpc_reconnect = function(conn) {

    // NOTE: reconnect even is only triggered for the base address by rpc,
    // so we don't need to check that again here.

    // 1 ms just to be small but non zero to run immediately
    this.heartbeat_delay_ms = 1;
    this._start_stop_heartbeats();
};



// AGENT API //////////////////////////////////////////////////////////////////


Agent.prototype.read_block = function(req) {
    var self = this;
    dbg.log0('req etetet read_block:', req);
    var block_md = req.rpc_params.block_md;
    dbg.log1('read_block', block_md.id, 'node', self.node_name);
    return self.store_cache.get(block_md)
        .then(function(block_from_cache) {
            // must clone before returning to rpc encoding
            // since it mutates the object for encoding buffers
            return _.clone(block_from_cache);
        }, function(err) {
            if (err === AgentStore.TAMPERING_ERROR) {
                err = req.rpc_error('INTERNAL', 'TAMPERING');
            }
            throw err;
        });
};

Agent.prototype.write_block = function(req) {
    var self = this;
    dbg.log0('req etetet write_block:', self.store, ' with peer::::', req.rpc_params.node_peer_id);

    var block_md = req.rpc_params.block_md;
    var data = req.rpc_params.data;
    dbg.log1('write_block', block_md.id, data.length, 'node', self.node_name);
    return P.when(self.store[0].agent_store.write_block(block_md, data))
        .then(function() {
            self.store_cache.put(block_md, {
                block_md: block_md,
                data: data
            });
        }, function() {
            self.store_cache.invalidate(block_md);
        });
};

Agent.prototype.replicate_block = function(req) {
    var self = this;
    var target = req.rpc_params.target;
    var source = req.rpc_params.source;
    dbg.log1('replicate_block', target.id, 'node', self.node_name);
    dbg.log0('req etetet replicate:', req);

    // read from source agent
    return self.client.agent.read_block({
            block_md: source
        }, {
            address: source.address,
        })
        .then(function(res) {
            self.store_cache.invalidate(target);
            return self.store[0].agent_store.write_block(target, res.data);
        });
};

Agent.prototype.delete_blocks = function(req) {
    var self = this;
    var blocks = req.rpc_params.blocks;
    dbg.log0('delete_blocks', blocks, 'node', self.node_name);
    self.store_cache.multi_invalidate(blocks);
    return self.store[0].agent_store.delete_blocks(blocks);
};

Agent.prototype.kill_agent = function(req) {
    dbg.log0('kill requested, exiting');
    process.exit();
};

Agent.prototype.n2n_signal = function(req) {
    return this.rpc.n2n_signal(req.rpc_params);
};

Agent.prototype.self_test_io = function(req) {
    var self = this;
    var data = req.rpc_params.data;
    var req_len = data ? data.length : 0;
    var res_len = req.rpc_params.response_length;

    dbg.log0('SELF_TEST_IO',
        'req_len', req_len,
        'res_len', res_len,
        'source', req.rpc_params.source,
        'target', req.rpc_params.target);

    if (req.rpc_params.target !== self.rpc_address) {
        throw new Error('SELF_TEST_IO wrong address ' +
            req.rpc_params.target + ' mine is ' + self.rpc_address);
    }

    return {
        data: new Buffer(res_len)
    };
};

Agent.prototype.self_test_peer = function(req) {
    var self = this;
    var target = req.rpc_params.target;
    var source = req.rpc_params.source;
    var req_len = req.rpc_params.request_length;
    var res_len = req.rpc_params.response_length;

    dbg.log0('SELF_TEST_PEER',
        'req_len', req_len,
        'res_len', res_len,
        'source', source,
        'target', target);

    if (source !== self.rpc_address) {
        throw new Error('SELF_TEST_PEER wrong address ' +
            source + ' mine is ' + self.rpc_address);
    }

    // read/write from target agent
    return self.client.agent.self_test_io({
            source: source,
            target: target,
            data: new Buffer(req_len),
            response_length: res_len,
        }, {
            address: target,
        })
        .then(function(res) {
            var data = res.data;
            if (((!data || !data.length) && res_len > 0) ||
                (data && data.length && data.length !== res_len)) {
                throw new Error('SELF TEST PEER response_length mismatch');
            }
        });
};

Agent.prototype.collect_diagnostics = function(req) {
    dbg.log1('Recieved diag req', req);
    var inner_path = '/tmp/agent_diag.tgz';
    return P.fcall(function() {
            return diag.collect_agent_diagnostics();
        })
        .then(function() {
            return diag.pack_diagnostics(inner_path);
        })
        .then(function() {
            dbg.log1('Reading packed file');
            return fs.readFileAsync(inner_path)
                .then(function(data) {
                    return {
                        data: data,
                    };
                })
                .then(null, function(err) {
                    dbg.error('DIAGNOSTICS READ FAILED', err.stack || err);
                    throw new Error('Agent Collect Diag Error on reading packges diag file');
                });
        })
        .then(null, function() {
            return '';
        });
};

Agent.prototype.set_debug_node = function(req) {
    dbg.set_level(5, 'core');
    dbg.log1('Recieved set debug req', req);

    promise_utils.delay_unblocking(1000 * 10) //10m
        .then(function() {
            dbg.set_level(0, 'core');
        });
    return '';
};


// AGENT TEST API /////////////////////////////////////////////////////////////

Agent.prototype._add_test_APIs = function() {
    dbg.warn("Adding test APIs for Agent prototype");

    Agent.prototype.corrupt_blocks = function(req) {
        var self = this;
        var blocks = req.rpc_params.blocks;
        dbg.log0('TEST API corrupt_blocks', blocks);
        return self.store[0].agent_store.corrupt_blocks(blocks);
    };

    Agent.prototype.list_blocks = function() {
        var self = this;
        dbg.log0('TEST API list_blocks');
        return self.store[0].agent_store.list_blocks();
    };
};<|MERGE_RESOLUTION|>--- conflicted
+++ resolved
@@ -300,12 +300,7 @@
     var addr_url = url_utils.quick_parse(self.rpc_address);
     switch (addr_url.protocol) {
         case 'n2n:':
-<<<<<<< HEAD
-            dbg.log('agent n2n peer id:', addr_url.hostname);
-            self.n2n_agent.set_peer_id(addr_url.hostname);
-=======
             self.n2n_agent.set_rpc_address(addr_url.href);
->>>>>>> f29cb57e
             break;
         case 'http:':
         case 'ws:':
