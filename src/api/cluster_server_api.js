'use strict';

/**
 *
 * CLUSTER SERVER API
 *
 * Cluster & HA
 *
 */
module.exports = {

    id: 'cluster_server_api',

    methods: {
        add_member_to_cluster: {
            doc: 'Add new member to the cluster',
            method: 'POST',
            params: {
                type: 'object',
                required: ['address', 'secret', 'role', 'shard'],
                properties: {
                    address: {
                        type: 'string',
                    },
                    secret: {
                        type: 'string'
                    },
                    role: {
                        $ref: '#/definitions/cluster_member_role'
                    },
                    shard: {
                        type: 'string'
                    },
                    location: {
                        type: 'string'
                    }
                },
            },
            auth: {
                system: 'admin'
            }
        },
        update_server_location: {
            doc: 'Add new member to the cluster',
            method: 'POST',
            params: {
                type: 'object',
                required: ['secret', 'location'],
                properties: {
                    secret: {
                        type: 'string',
                    },
                    location: {
                        type: 'string'
                    }
                },
            },
            auth: {
<<<<<<< HEAD
                system: false
            }
        },

        redirect_to_cluster_master: {
            doc: 'redirect to master server to our knowledge',
            method: 'GET',
            reply: {
                type: 'string',
            },
            auth: {
                system: false
            }
        },

        news_updated_topology: {
            doc: 'published updated clustering topology info',
            method: 'POST',
            params: {
                type: 'object',
                additionalProperties: true,
                properties: {}
            },
            auth: {
                system: false
            }
        },

        update_time_config: {
            method: 'POST',
            params: {
                target_secret: {
                    type: 'string'
                },
                time_config: {
                    $ref: '#/definitions/time_config'
                }
            },
            auth: {
                system: 'admin',
            }
        },

        apply_updated_time_config: {
            method: 'POST',
            params: {
                time_config: {
                    $ref: '#/definitions/time_config'
                }
            },
            auth: {
                system: 'admin',
            }
        },

        update_dns_servers: {
            method: 'POST',
            params: {
                target_secret: {
                    type: 'string'
                },
                dns_servers: {
                    type: 'array',
                    items: {
                        type: 'string'
                    },
                }
            },
            auth: {
                system: 'admin',
            }
        },

        apply_updated_dns_servers: {
            method: 'POST',
            params: {
                dns_servers: {
                    type: 'array',
                    items: {
                        type: 'string'
                    },
                }
            },
            auth: {
                system: 'admin',
            }
        },

        news_replicaset_servers: {
            doc: 'published updated replica set clustering topology info',
            method: 'POST',
            params: {
                type: 'object',
                additionalProperties: true,
                properties: {}
            },
            auth: {
                system: false
=======
                system: 'admin'
>>>>>>> b0c70ccb
            }
        }
    },

    definitions: {
        cluster_member_role: {
            enum: ['SHARD', 'REPLICA'],
            type: 'string',
        },

        time_config: {
            type: 'object',
            required: ['config_type', 'timezone'],
            properties: {
                config_type: {
                    $ref: '#/definitions/time_config_type'
                },
                timezone: {
                    type: 'string'
                },
                server: {
                    type: 'string'
                },
                epoch: {
                    type: 'number'
                },
            },
        },

        time_config_type: {
            enum: ['NTP', 'MANUAL'],
            type: 'string',
        }
    },
};<|MERGE_RESOLUTION|>--- conflicted
+++ resolved
@@ -40,6 +40,7 @@
                 system: 'admin'
             }
         },
+
         update_server_location: {
             doc: 'Add new member to the cluster',
             method: 'POST',
@@ -56,32 +57,7 @@
                 },
             },
             auth: {
-<<<<<<< HEAD
-                system: false
-            }
-        },
-
-        redirect_to_cluster_master: {
-            doc: 'redirect to master server to our knowledge',
-            method: 'GET',
-            reply: {
-                type: 'string',
-            },
-            auth: {
-                system: false
-            }
-        },
-
-        news_updated_topology: {
-            doc: 'published updated clustering topology info',
-            method: 'POST',
-            params: {
-                type: 'object',
-                additionalProperties: true,
-                properties: {}
-            },
-            auth: {
-                system: false
+                system: 'admin',
             }
         },
 
@@ -92,19 +68,7 @@
                     type: 'string'
                 },
                 time_config: {
-                    $ref: '#/definitions/time_config'
-                }
-            },
-            auth: {
-                system: 'admin',
-            }
-        },
-
-        apply_updated_time_config: {
-            method: 'POST',
-            params: {
-                time_config: {
-                    $ref: '#/definitions/time_config'
+                    $ref: 'cluster_internal_api#/definitions/time_config'
                 }
             },
             auth: {
@@ -129,37 +93,6 @@
                 system: 'admin',
             }
         },
-
-        apply_updated_dns_servers: {
-            method: 'POST',
-            params: {
-                dns_servers: {
-                    type: 'array',
-                    items: {
-                        type: 'string'
-                    },
-                }
-            },
-            auth: {
-                system: 'admin',
-            }
-        },
-
-        news_replicaset_servers: {
-            doc: 'published updated replica set clustering topology info',
-            method: 'POST',
-            params: {
-                type: 'object',
-                additionalProperties: true,
-                properties: {}
-            },
-            auth: {
-                system: false
-=======
-                system: 'admin'
->>>>>>> b0c70ccb
-            }
-        }
     },
 
     definitions: {
@@ -167,29 +100,5 @@
             enum: ['SHARD', 'REPLICA'],
             type: 'string',
         },
-
-        time_config: {
-            type: 'object',
-            required: ['config_type', 'timezone'],
-            properties: {
-                config_type: {
-                    $ref: '#/definitions/time_config_type'
-                },
-                timezone: {
-                    type: 'string'
-                },
-                server: {
-                    type: 'string'
-                },
-                epoch: {
-                    type: 'number'
-                },
-            },
-        },
-
-        time_config_type: {
-            enum: ['NTP', 'MANUAL'],
-            type: 'string',
-        }
     },
 };