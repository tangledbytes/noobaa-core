--- conflicted
+++ resolved
@@ -183,44 +183,12 @@
                         };
                         $scope.self_test_results.push(target_node_test);
                         return promise.then(function() {
-<<<<<<< HEAD
-                            console.log('SELF TEST', node.name, 'to', target_node.name);
-                            var node_host = 'http://' + node.host + ':' + node.port;
-                            var target_host = 'http://' + target_node.host + ':' + target_node.port;
-
-                            var timestamp = Date.now();
-                            return nbClient.client.agent.self_test_peer({
-                                    target: {
-                                        id: target_node.id,
-                                        host: target_host,
-                                        peer: target_node.peer_id
-                                    },
-                                    request_length: 100 * 1024,
-                                    response_length: 100 * 1024,
-                                }, {
-                                    address: node_host,
-                                    domain: node.peer_id,
-                                    peer: node.peer_id,
-                                    p2p_context: nbClient.client.p2p_context,
-                                })
-                                .then(function() {
-                                    target_node_test.done = true;
-                                    target_node_test.elapsed = Date.now() - timestamp;
-                                    console.log('SELF TEST TOOK', target_node_test.elapsed / 1000, 'sec');
-                                }, function(err) {
-                                    target_node_test.error = err;
-                                    console.error('SELF TEST FAILED', err);
-                                    throw err;
-                                });
-                        });
-=======
                                 return test_to_node(target_node_test);
                             })
                             .then(null, function(err) {
                                 // mark and swallow errors to run next tests
                                 had_error = true;
                             });
->>>>>>> cce06720
                     }, $q.when());
                 })
                 .then(function() {
