#!/bin/bash

TURN_DL="http://turnserver.open-sys.org/downloads/v4.3.1.3/turnserver-4.3.1.3-CentOS6.6-x86_64.tar.gz"
CORE_DIR="/root/node_modules/noobaa-core"
ENV_FILE="${CORE_DIR}/.env"
LOG_FILE="/var/log/noobaa_deploy.log"
SUPERD="/usr/bin/supervisord"
SUPERCTL="/usr/bin/supervisorctl"
NOOBAASEC="/etc/noobaa_sec"
NOOBAA_ROOTPWD="/etc/nbpwd"

function deploy_log {
    local now=$(date)
    echo "${now} $*" >> ${LOG_FILE}
    echo "${now} $*"
}

<<<<<<< HEAD
function install_platform {
    deploy_log "----> install_platform start"

    yum install -y \
		sudo \
		lsof \
		wget \
		curl \
		ntp \
		rsyslog \
		cronie \
		openssh-server \
		dialog \
		expect \
		nc \
		tcpdump \
		iperf \
		python-setuptools

	# make crontab start on boot
	chkconfig crond on
	service crond start

	# easy_install is for Supervisord and comes from python-setuptools
	easy_install supervisor
=======
#Add noobaa to suduers list
function add_sudoers {
	t=$(eval 'sudo grep -q noobaa /etc/sudoers; echo $? ')
	if [ $t -ne 0 ]; then
		deploy_log "adding noobaa to sudoers"
		sudo echo "noobaa ALL=(ALL)	NOPASSWD:ALL" >> /etc/sudoers
		tt=$(eval 'sudo grep –q noobaa /etc/sudoers; echo $? ')
		if [ $tt -ne 0 ]; then
			deploy_log "failed to add noobaa to sudoers"
		fi
	fi
	useradd noobaa
	echo Passw0rd | passwd noobaa --stdin

	#add noobaaroot user
	t=$(eval 'sudo grep -q noobaaroot /etc/sudoers; echo $? ')
	if [ $t -ne 0 ]; then
		deploy_log "adding noobaaroot to sudoers"
		sudo echo "noobaaroot ALL=(ALL)	NOPASSWD:ALL" >> /etc/sudoers
		tt=$(eval 'sudo grep –q noobaaroot /etc/sudoers; echo $? ')
		if [ $tt -ne 0 ]; then
			deploy_log "failed to add noobaaroot to sudoers"
		fi
	fi
	# add noobaaroot with temp password
	useradd noobaaroot
	echo Passw0rd | passwd noobaaroot --stdin
}
>>>>>>> a8cc1ad6

    # Install STUN/TURN
    cd /tmp
    curl -sL ${TURN_DL} | tar -xzv
    cd /tmp/turnserver-4.3.1.3
    /tmp/turnserver-4.3.1.3/install.sh
    cd ~

    # By Default, NTP is disabled, set local TZ to US Pacific
    echo "#NooBaa Configured NTP Server"     >> /etc/ntp.conf
    echo "#NooBaa Configured Primary DNS Server" >> /etc/resolv.conf
    echo "#NooBaa Configured Secondary DNS Server" >> /etc/resolv.conf
    sed -i 's:\(^server.*\):#\1:g' /etc/ntp.conf
    ln -sf /usr/share/zoneinfo/US/Pacific /etc/localtime

	deploy_log "----> install_platform done"
}

function setup_linux_users {
	deploy_log "----> setup_linux_users start"

	if ((`id -u`)); then
		deploy_log "Must run with root"
		exit 1
	fi
	if ! grep -q root /etc/sudoers; then
		deploy_log "adding root to sudoers"
		echo "root ALL=(ALL) ALL" >> /etc/sudoers
	fi

	# create noobaa user
    if ! id -u noobaa; then
		deploy_log "adding user noobaa"
		useradd noobaa
		echo Passw0rd | passwd noobaa --stdin
	fi
    if ! grep -q noobaa /etc/sudoers; then
        deploy_log "adding user noobaa to sudoers"
        echo "noobaa ALL=(ALL)    NOPASSWD:ALL" >> /etc/sudoers
		if ! grep -q noobaa /etc/sudoers; then
            deploy_log "failed to add noobaa to sudoers"
			exit 1
        fi
    fi

	local current_ip=$(ifconfig eth0  |grep 'inet addr' | cut -f 2 -d':' | cut -f 1 -d' ')
    local secret
    if [ -f ${NOOBAASEC} ]; then
        secret=$(cat ${NOOBAASEC})
    else
        uuidgen | cut -f 1 -d'-' > ${NOOBAASEC}
        secret=$(cat ${NOOBAASEC})
    fi

    if [ -f ${NOOBAA_ROOTPWD} ]; then
        rootpwd=$(cat ${NOOBAA_ROOTPWD})
    else
        uuidgen | cut -f 1 -d'-' > ${NOOBAA_ROOTPWD}
        rootpwd=$(cat ${NOOBAA_ROOTPWD})
        echo ${rootpwd} | passwd root --stdin
    fi

    #Fix login message
    echo -e "\x1b[0;35;40m" > /etc/issue
    echo  "  _   _            ______                                      " >> /etc/issue
    echo  " | \\\\ | |           | ___ \\\\                               " >> /etc/issue
    echo  " |  \\\\| | ___   ___ | |_/ / __ _  __ _                       " >> /etc/issue
    echo  " | . \` |/ _ \\\\ / _ \\\\| ___ \\\\/ _\` |/ _\` |             " >> /etc/issue
    echo  " | |\\\\  | (_) | (_) | |_/ / (_| | (_| |                      " >> /etc/issue
    echo  " \\\\\_| \\\\_/\\\\___/ \\\\___/\\\\____/ \\\\__,_|\\\\__,_|   " >> /etc/issue
    echo -e "\x1b[0m" >> /etc/issue

    echo -e "\n\nWelcome to your \x1b[0;35;40mNooBaa\x1b[0m server.\n" >> /etc/issue

    echo -e "\nConfigured IP on this NooBaa Server \x1b[0;32;40m${current_ip}\x1b[0m.\nThis server's secret is \x1b[0;32;40m${secret}\x1b[0m\nThis server's root password is \x1b[0;32;40m${rootpwd}\x1b[0m" >> /etc/issue

    echo -e "\nYou can set up a cluster member, configure IP, DNS, GW and Hostname by logging in using \x1b[0;32;40mnoobaa/Passw0rd\x1b[0m" >> /etc/issue

	deploy_log "----> setup_linux_users done"
}

function install_nodejs {
    deploy_log "----> install_nodejs start"

    yum -y groupinstall "Development Tools"
    export PATH=$PATH:/usr/local/bin

    #Install Node.js / NPM
    cd /usr/src
	curl -o- https://raw.githubusercontent.com/creationix/nvm/v0.31.6/install.sh | bash
    export NVM_DIR="$HOME/.nvm"
    source /root/.nvm/nvm.sh
    nvm install 4.4.4
	nvm alias default 4.4.4
    nvm use 4.4.4
    cd ~
    ln -sf $(which node) /usr/local/bin/node

    deploy_log "----> install_nodejs done"
}

function install_noobaa_repos {
    deploy_log "----> install_noobaa_repos start"

    mkdir -p /root/node_modules
    mv /tmp/noobaa-NVA.tar.gz /root/node_modules
    cd /root/node_modules
    tar -xzvf ./noobaa-NVA.tar.gz
    cd ~

	# Setup Repos
	cp -f ${CORE_DIR}/src/deploy/NVA_build/env.orig ${CORE_DIR}/.env

    deploy_log "----> install_noobaa_repos done"
}

function install_mongo {
    deploy_log "----> install_mongo start"

    mkdir -p /var/lib/mongo/cluster/shard1
    # create a Mongo 3.2 Repo file
    cp -f ${CORE_DIR}/src/deploy/NVA_build/mongo.repo /etc/yum.repos.d/mongodb-org-3.2.repo

    # install the needed RPM
    yum install -y \
		mongodb-org-3.2.1 \
		mongodb-org-server-3.2.1 \
		mongodb-org-shell-3.2.1 \
		mongodb-org-mongos-3.2.1 \
		mongodb-org-tools-3.2.1

    # pin mongo version in yum, so it won't auto update
    echo "exclude=mongodb-org,mongodb-org-server,mongodb-org-shell,mongodb-org-mongos,mongodb-org-tools" >> /etc/yum.conf
    rm -f /etc/init.d/mongod

    deploy_log "----> install_mongo done"
}

function general_settings {
	deploy_log "----> general_settings start"

    iptables -I INPUT 1 -i eth0 -p tcp --dport 443 -j ACCEPT
    iptables -I INPUT 1 -i eth0 -p tcp --dport 80 -j ACCEPT
    iptables -I INPUT 1 -i eth0 -p tcp --dport 8080 -j ACCEPT
    iptables -I INPUT 1 -i eth0 -p tcp --dport 8081 -j ACCEPT
    iptables -I INPUT 1 -i eth0 -p tcp --dport 8443 -j ACCEPT
    iptables -I INPUT 1 -i eth0 -p tcp --dport 27000 -j ACCEPT
    iptables -I INPUT 1 -i eth0 -p tcp --dport 26050 -j ACCEPT
    #CVE-1999-0524
    iptables -A INPUT -p ICMP --icmp-type timestamp-request -j DROP
    iptables -A INPUT -p ICMP --icmp-type timestamp-reply -j DROP

    service iptables save

    echo "export LC_ALL=C" >> ~/.bashrc
    echo "export TERM=xterm" >> ~/.bashrc
    echo "alias servicesstatus='/usr/bin/supervisorctl status'" >> ~/.bashrc
    echo "alias reloadservices='/usr/bin/supervisorctl reread && /usr/bin/supervisorctl reload'" >> ~/.bashrc
    echo "alias ll='ls -lha'" >> ~/.bashrc
    echo "alias less='less -R'" >> ~/.bashrc
    echo "alias zless='zless -R'" >> ~/.bashrc
    echo "alias nlog='logger -p local0.warn -t NooBaaBash[1]'"
    echo "export GREP_OPTIONS='--color=auto'" >> ~/.bashrc

    #Fix file descriptor limits
    echo "root hard nofile 102400" >> /etc/security/limits.conf
    echo "root soft nofile 102400" >> /etc/security/limits.conf
    sysctl -w fs.file-max=102400
    sysctl -e -p

    #noobaa user & first install wizard
    cp -f ${CORE_DIR}/src/deploy/NVA_build/first_install_diaglog.sh /etc/profile.d/
    chown root:root /etc/profile.d/first_install_diaglog.sh
    chmod 4755 /etc/profile.d/first_install_diaglog.sh

    fix_security_issues

	deploy_log "----> general_settings done"
}


function fix_security_issues {

    local exist=$(grep '#X11Forwarding no' /etc/ssh/sshd_config | wc -l)
    if [ "${exist}" == "0" ]; then
        #CVE-2016-3115
        sed -i -e 's/X11Forwarding yes/#X11Forwarding yes/g' /etc/ssh/sshd_config
        sed -i -e 's/#X11Forwarding no/X11Forwarding no/g' /etc/ssh/sshd_config
        #CVE-2010-5107
        sed -i -e 's/#MaxStartups/MaxStartups/g' /etc/ssh/sshd_config
        /etc/init.d/sshd restart
    fi

    #proxy settings for yum install - for future use
    #http_proxy="http://yum-user:qwerty@mycache.mydomain.com:3128"
    #export http_proxy
    local exist=$(grep timeout /etc/yum.conf | wc -l)
    if [ "${exist}" == "0" ]; then
        echo timeout=20 >> /etc/yum.conf
    fi
    ping 8.8.8.8 -c 3
    if [ $? -ne 0 ]; then
        deploy_log "Missing internet connectivity"
    else
      	cp -fd /etc/localtime /tmp
		yum clean all
		yum update -y
		if [ $? -ne 0 ]; then
		    deploy_log "Failed to update yum packages"
		else
		    deploy_log "Updated yum packages"
		fi
<<<<<<< HEAD
      	cp -fd /tmp/localtime /etc
    fi
=======
	  /bin/cp -fd /tmp/localtime /etc
	fi

	#create random root password
	if [ -f ${NOOBAA_ROOTPWD} ]; then
		#workaround for test servers - specify password in /etc/nbpwd file
		rootpwd=$(cat ${NOOBAA_ROOTPWD})
	else
		rootpwd=`uuidgen`
	fi
	echo ${rootpwd} | passwd root --stdin

	# set noobaaroot password
	secret=$(cat ${NOOBAASEC})
	echo ${secret} | passwd noobaaroot --stdin
	# disable root login from ssh
	local root_disabled=$(grep 'PermitRootLogin no' "/etc/ssh/sshd_config" | wc -l)
	if [ "${root_disabled}" == "0" ]; then
		echo 'PermitRootLogin no' >> /etc/ssh/sshd_config
	fi
	
	# disable "noobaa" user login from ssh
	local noobaa_disabled=$(grep 'Match User noobaa' "/etc/ssh/sshd_config" | wc -l)
	if [ "${noobaa_disabled}" == "0" ]; then
		echo 'Match User noobaa'  >> /etc/ssh/sshd_config
		echo '	PasswordAuthentication no'  >> /etc/ssh/sshd_config
	fi
	

>>>>>>> a8cc1ad6
}

function setup_supervisors {
	deploy_log "----> setup_supervisors start"

    mkdir -p /tmp/supervisor
    # Generate default supervisord config
    echo_supervisord_conf > /etc/supervisord.conf
    sed -i 's:logfile=.*:logfile=/tmp/supervisor/supervisord.log:' /etc/supervisord.conf
    sed -i 's:;childlogdir=.*:childlogdir=/tmp/supervisor/:' /etc/supervisord.conf

    # Autostart supervisor
    deploy_log "setup_supervisors autostart"
    cp -f ${CORE_DIR}/src/deploy/NVA_build/supervisord.orig /etc/rc.d/init.d/supervisord
    chmod 777 /etc/rc.d/init.d/supervisord
    chkconfig supervisord on

    # Add NooBaa services configuration to supervisor
    deploy_log "setup_supervisors adding noobaa config to supervisord"
    echo "[include]" >> /etc/supervisord.conf
    echo "files = /etc/noobaa_supervisor.conf" >> /etc/supervisord.conf
    cp -f ${CORE_DIR}/src/deploy/NVA_build/noobaa_supervisor.conf /etc
    ${SUPERD}
    ${SUPERCTL} reread
    ${SUPERCTL} update

    deploy_log "----> setup_supervisors done"
}

function setup_syslog {
	deploy_log "----> setup_syslog start"

    # copy noobaa_syslog.conf to /etc/rsyslog.d/ which is included by rsyslog.conf
    cp -f ${CORE_DIR}/src/deploy/NVA_build/noobaa_syslog.conf /etc/rsyslog.d/
    cp -f ${CORE_DIR}/src/deploy/NVA_build/logrotate_noobaa.conf /etc/logrotate.d/noobaa
    service rsyslog restart
    # setup crontab to run logrotate every 15 minutes.
    echo "*/15 * * * * /usr/sbin/logrotate /etc/logrotate.d/noobaa >/dev/null 2>&1" > /var/spool/cron/root

	deploy_log "----> setup_syslog done"
}

<<<<<<< HEAD
function setup_mongodb {
	deploy_log "----> setup_mongodb start"

	sleep 10 # workaround for mongo starting
=======


function fix_etc_issue {
	local current_ip=$(ifconfig eth0  |grep 'inet addr' | cut -f 2 -d':' | cut -f 1 -d' ')
	local secret
	if [ -f ${NOOBAASEC} ]; then
		secret=$(cat ${NOOBAASEC})
	else
		uuidgen | cut -f 1 -d'-' > ${NOOBAASEC}
		secret=$(cat ${NOOBAASEC})
	fi

	#Fix login message
	echo -e "\x1b[0;35;40m" 																	> /etc/issue
	echo  "  _   _            ______    "   									>> /etc/issue
	echo  " | \\\\ | |           | ___ \\\\   "    								>> /etc/issue
	echo  " |  \\\\| | ___   ___ | |_/ / __ _  __ _    " 				>> /etc/issue
	echo  " | . \` |/ _ \\\\ / _ \\\\| ___ \\\\/ _\` |/ _\` |   " 	>> /etc/issue
	echo  " | |\\\\  | (_) | (_) | |_/ / (_| | (_| |   " 				>> /etc/issue
	echo  " \\\\\_| \\\\_/\\\\___/ \\\\___/\\\\____/ \\\\__,_|\\\\__,_|   "	>> /etc/issue
	echo -e "\x1b[0m" 																				>> /etc/issue
>>>>>>> a8cc1ad6

	# setting up mongodb users for admin and nbcore databases
    /usr/bin/mongo admin ${CORE_DIR}/src/deploy/NVA_build/mongo_setup_users.js

<<<<<<< HEAD
	deploy_log "----> setup_mongodb done"
}
=======
  echo -e "\nConfigured IP on this NooBaa Server \x1b[0;32;40m${current_ip}\x1b[0m.\nThis server's secret is \x1b[0;32;40m${secret}\x1b[0m" >> /etc/issue
>>>>>>> a8cc1ad6

function runinstall {
    deploy_log "----> runinstall start"
    set -e
	install_platform
	setup_linux_users
    install_nodejs
    install_noobaa_repos
    install_mongo
    general_settings
    setup_supervisors
    setup_syslog
	deploy_log "----> runinstall done"
}

if [ "$1" == "runinstall" ]; then
	runinstall
fi<|MERGE_RESOLUTION|>--- conflicted
+++ resolved
@@ -15,7 +15,6 @@
     echo "${now} $*"
 }
 
-<<<<<<< HEAD
 function install_platform {
     deploy_log "----> install_platform start"
 
@@ -41,36 +40,6 @@
 
 	# easy_install is for Supervisord and comes from python-setuptools
 	easy_install supervisor
-=======
-#Add noobaa to suduers list
-function add_sudoers {
-	t=$(eval 'sudo grep -q noobaa /etc/sudoers; echo $? ')
-	if [ $t -ne 0 ]; then
-		deploy_log "adding noobaa to sudoers"
-		sudo echo "noobaa ALL=(ALL)	NOPASSWD:ALL" >> /etc/sudoers
-		tt=$(eval 'sudo grep –q noobaa /etc/sudoers; echo $? ')
-		if [ $tt -ne 0 ]; then
-			deploy_log "failed to add noobaa to sudoers"
-		fi
-	fi
-	useradd noobaa
-	echo Passw0rd | passwd noobaa --stdin
-
-	#add noobaaroot user
-	t=$(eval 'sudo grep -q noobaaroot /etc/sudoers; echo $? ')
-	if [ $t -ne 0 ]; then
-		deploy_log "adding noobaaroot to sudoers"
-		sudo echo "noobaaroot ALL=(ALL)	NOPASSWD:ALL" >> /etc/sudoers
-		tt=$(eval 'sudo grep –q noobaaroot /etc/sudoers; echo $? ')
-		if [ $tt -ne 0 ]; then
-			deploy_log "failed to add noobaaroot to sudoers"
-		fi
-	fi
-	# add noobaaroot with temp password
-	useradd noobaaroot
-	echo Passw0rd | passwd noobaaroot --stdin
-}
->>>>>>> a8cc1ad6
 
     # Install STUN/TURN
     cd /tmp
@@ -116,36 +85,43 @@
         fi
     fi
 
-	local current_ip=$(ifconfig eth0  |grep 'inet addr' | cut -f 2 -d':' | cut -f 1 -d' ')
-    local secret
-    if [ -f ${NOOBAASEC} ]; then
-        secret=$(cat ${NOOBAASEC})
-    else
+	# create noobaaroot user
+    if ! id -u noobaaroot; then
+		deploy_log "adding user noobaaroot"
+		useradd noobaaroot
+		echo Passw0rd | passwd noobaaroot --stdin
+	fi
+    if ! grep -q noobaaroot /etc/sudoers; then
+        deploy_log "adding user noobaaroot to sudoers"
+        echo "noobaaroot ALL=(ALL)    NOPASSWD:ALL" >> /etc/sudoers
+		if ! grep -q noobaaroot /etc/sudoers; then
+            deploy_log "failed to add noobaaroot to sudoers"
+			exit 1
+        fi
+    fi
+
+	local current_ip=$(ifconfig eth0 | grep 'inet addr' | cut -f 2 -d':' | cut -f 1 -d' ')
+
+    if [ ! -f ${NOOBAASEC} ]; then
         uuidgen | cut -f 1 -d'-' > ${NOOBAASEC}
-        secret=$(cat ${NOOBAASEC})
-    fi
-
-    if [ -f ${NOOBAA_ROOTPWD} ]; then
-        rootpwd=$(cat ${NOOBAA_ROOTPWD})
-    else
-        uuidgen | cut -f 1 -d'-' > ${NOOBAA_ROOTPWD}
-        rootpwd=$(cat ${NOOBAA_ROOTPWD})
-        echo ${rootpwd} | passwd root --stdin
-    fi
+    fi
+	local secret=$(cat ${NOOBAASEC})
 
     #Fix login message
     echo -e "\x1b[0;35;40m" > /etc/issue
-    echo  "  _   _            ______                                      " >> /etc/issue
-    echo  " | \\\\ | |           | ___ \\\\                               " >> /etc/issue
-    echo  " |  \\\\| | ___   ___ | |_/ / __ _  __ _                       " >> /etc/issue
-    echo  " | . \` |/ _ \\\\ / _ \\\\| ___ \\\\/ _\` |/ _\` |             " >> /etc/issue
-    echo  " | |\\\\  | (_) | (_) | |_/ / (_| | (_| |                      " >> /etc/issue
-    echo  " \\\\\_| \\\\_/\\\\___/ \\\\___/\\\\____/ \\\\__,_|\\\\__,_|   " >> /etc/issue
+    echo  '  _    _            ______              ' >> /etc/issue
+    echo  ' | \\ | |           | ___ \             ' >> /etc/issue
+    echo  ' |  \\| | ___   ___ | |_/ / __ _  __ _  ' >> /etc/issue
+    echo  ' | . `  |/ _ \ / _ \| ___ \/ _` |/ _` | ' >> /etc/issue
+    echo  ' | |\\  | (_) | (_) | |_/ / (_| | (_| | ' >> /etc/issue
+    echo  ' \_| \\_/\___/ \___/\____/ \__,_|\__,_| ' >> /etc/issue
     echo -e "\x1b[0m" >> /etc/issue
 
     echo -e "\n\nWelcome to your \x1b[0;35;40mNooBaa\x1b[0m server.\n" >> /etc/issue
 
-    echo -e "\nConfigured IP on this NooBaa Server \x1b[0;32;40m${current_ip}\x1b[0m.\nThis server's secret is \x1b[0;32;40m${secret}\x1b[0m\nThis server's root password is \x1b[0;32;40m${rootpwd}\x1b[0m" >> /etc/issue
+    echo -e "\nConfigured IP on this NooBaa Server \x1b[0;32;40m${current_ip}\x1b[0m." >> /etc/issue
+
+	echo -e "\nThis server's secret is \x1b[0;32;40m${secret}\x1b[0m" >> /etc/issue
 
     echo -e "\nYou can set up a cluster member, configure IP, DNS, GW and Hostname by logging in using \x1b[0;32;40mnoobaa/Passw0rd\x1b[0m" >> /etc/issue
 
@@ -283,40 +259,32 @@
 		else
 		    deploy_log "Updated yum packages"
 		fi
-<<<<<<< HEAD
       	cp -fd /tmp/localtime /etc
     fi
-=======
-	  /bin/cp -fd /tmp/localtime /etc
-	fi
-
-	#create random root password
+
+	# set random root password
 	if [ -f ${NOOBAA_ROOTPWD} ]; then
-		#workaround for test servers - specify password in /etc/nbpwd file
+		# workaround for test servers - specify password in /etc/nbpwd file
 		rootpwd=$(cat ${NOOBAA_ROOTPWD})
 	else
-		rootpwd=`uuidgen`
+		rootpwd=$(uuidgen)
 	fi
 	echo ${rootpwd} | passwd root --stdin
 
 	# set noobaaroot password
 	secret=$(cat ${NOOBAASEC})
 	echo ${secret} | passwd noobaaroot --stdin
+
 	# disable root login from ssh
-	local root_disabled=$(grep 'PermitRootLogin no' "/etc/ssh/sshd_config" | wc -l)
-	if [ "${root_disabled}" == "0" ]; then
+	if ! grep -q 'PermitRootLogin no' /etc/ssh/sshd_config; then
 		echo 'PermitRootLogin no' >> /etc/ssh/sshd_config
 	fi
-	
+
 	# disable "noobaa" user login from ssh
-	local noobaa_disabled=$(grep 'Match User noobaa' "/etc/ssh/sshd_config" | wc -l)
-	if [ "${noobaa_disabled}" == "0" ]; then
+	if ! grep -q 'Match User noobaa' /etc/ssh/sshd_config; then
 		echo 'Match User noobaa'  >> /etc/ssh/sshd_config
 		echo '	PasswordAuthentication no'  >> /etc/ssh/sshd_config
 	fi
-	
-
->>>>>>> a8cc1ad6
 }
 
 function setup_supervisors {
@@ -359,44 +327,16 @@
 	deploy_log "----> setup_syslog done"
 }
 
-<<<<<<< HEAD
 function setup_mongodb {
 	deploy_log "----> setup_mongodb start"
 
 	sleep 10 # workaround for mongo starting
-=======
-
-
-function fix_etc_issue {
-	local current_ip=$(ifconfig eth0  |grep 'inet addr' | cut -f 2 -d':' | cut -f 1 -d' ')
-	local secret
-	if [ -f ${NOOBAASEC} ]; then
-		secret=$(cat ${NOOBAASEC})
-	else
-		uuidgen | cut -f 1 -d'-' > ${NOOBAASEC}
-		secret=$(cat ${NOOBAASEC})
-	fi
-
-	#Fix login message
-	echo -e "\x1b[0;35;40m" 																	> /etc/issue
-	echo  "  _   _            ______    "   									>> /etc/issue
-	echo  " | \\\\ | |           | ___ \\\\   "    								>> /etc/issue
-	echo  " |  \\\\| | ___   ___ | |_/ / __ _  __ _    " 				>> /etc/issue
-	echo  " | . \` |/ _ \\\\ / _ \\\\| ___ \\\\/ _\` |/ _\` |   " 	>> /etc/issue
-	echo  " | |\\\\  | (_) | (_) | |_/ / (_| | (_| |   " 				>> /etc/issue
-	echo  " \\\\\_| \\\\_/\\\\___/ \\\\___/\\\\____/ \\\\__,_|\\\\__,_|   "	>> /etc/issue
-	echo -e "\x1b[0m" 																				>> /etc/issue
->>>>>>> a8cc1ad6
 
 	# setting up mongodb users for admin and nbcore databases
     /usr/bin/mongo admin ${CORE_DIR}/src/deploy/NVA_build/mongo_setup_users.js
 
-<<<<<<< HEAD
 	deploy_log "----> setup_mongodb done"
 }
-=======
-  echo -e "\nConfigured IP on this NooBaa Server \x1b[0;32;40m${current_ip}\x1b[0m.\nThis server's secret is \x1b[0;32;40m${secret}\x1b[0m" >> /etc/issue
->>>>>>> a8cc1ad6
 
 function runinstall {
     deploy_log "----> runinstall start"
