#!/bin/bash

EXTRACTION_PATH="/tmp/test/"
. ${EXTRACTION_PATH}/noobaa-core/src/deploy/NVA_build/deploy_base.sh

LOG_FILE="/var/log/noobaa_deploy_wrapper.log"

function deploy_log {
	if [ "$1" != "" ]; then
			local now=$(date)
			echo "${now} ${1}" >> ${LOG_FILE}
	fi
}

function fix_iptables {
  deploy_log "fixing IPtables"
  #fix iptables
  local exist=$(iptables -L -n | grep 80 | wc -l)
  if [ "${exist}" == "0" ]; then
    iptables -I INPUT 1 -i eth0 -p tcp --dport 80 -j ACCEPT
  fi

  local exist=$(iptables -L -n | grep 443 | wc -l)
  if [ "${exist}" == "0" ]; then
    iptables -I INPUT 1 -i eth0 -p tcp --dport 443 -j ACCEPT
  fi

  local exist=$(iptables -L -n | grep 8080 | wc -l)
  if [ "${exist}" == "0" ]; then
    iptables -I INPUT 1 -i eth0 -p tcp --dport 8080 -j ACCEPT
  fi

  local exist=$(iptables -L -n | grep 8443 | wc -l)
  if [ "${exist}" == "0" ]; then
    iptables -I INPUT 1 -i eth0 -p tcp --dport 8443 -j ACCEPT
  fi

  #If logging rules exist, remove them
  /sbin/iptables -D INPUT -m limit --limit 15/minute -j LOG --log-level 2 --log-prefix "Dropped by firewall: "
  /sbin/iptables -D OUTPUT -m limit --limit 15/minute -j LOG --log-level 2 --log-prefix "Dropped by firewall: "

  service iptables save
}

function fix_bashrc {
  fixbashrc=$(grep services_status ~/.bashrc | wc -l)
  if [ ${fixbashrc} -eq 0 ]; then
    deploy_log "Fixing .bashrc"
    #set locale
    echo "export LC_ALL=C" >> ~/.bashrc

    #helper aliases
    echo "alias services_status='/usr/bin/supervisorctl status'" >> ~/.bashrc
    echo "alias ll='ls -lha'" >> ~/.bashrc
    echo "alias less='less -R'" >> ~/.bashrc
    echo "alias zless='zless -R'" >> ~/.bashrc
    echo "export GREP_OPTIONS='--color=auto'" >> ~/.bashrc
  fi

  fixfornvm=$(grep NVM_DIR ~/.bashrc | wc -l)
  if [ ${fixfornvm} -eq 0 ]; then
    deploy_log "Adding NVM to .bashrc"
	echo 'export NVM_DIR="$HOME/.nvm"' >> ~/.bashrc
	echo '[ -s "$NVM_DIR/nvm.sh" ] && . "$NVM_DIR/nvm.sh" # This loads nvm' >> ~/.bashrc
  fi
}

function pre_upgrade {
  yum install -y dialog
  useradd noobaa
  echo Passw0rd | passwd noobaa --stdin

  fix_iptables

  fix_bashrc

  mkdir -p /tmp/supervisor

  if grep -Fxq "root hard nofile" /etc/security/limits.conf
  then
    deploy_log "hard limit already exists"
  else
    deploy_log "fixing hard limit"
    echo "root hard nofile 102400" >> /etc/security/limits.conf
  fi

  if grep -Fxq "root soft nofile" /etc/security/limits.conf
  then
    deploy_log "fixing soft limit"
    deploy_log "soft limit already exists"
  else
    echo "root soft nofile 102400" >> /etc/security/limits.conf
  fi

  sysctl -w fs.file-max=102400
  sysctl -e -p
  agent_conf=${CORE_DIR}/agent_conf.json
  if [ -f "$agent_conf" ]
    then
        deploy_log "$agent_conf found. Save to /tmp and restore"
        rm -f /tmp/agent_conf.json
        cp ${agent_conf} /tmp/agent_conf.json
    else
        deploy_log "$agent_conf not found."
    fi

	#install nvm use v4.2.2

	rm -rf ~/.nvm
	mkdir ~/.nvm
	cp ${EXTRACTION_PATH}/noobaa-core/build/public/nvm.sh ~/.nvm/
	chmod 777 ~/.nvm/nvm.sh
	mkdir /tmp/v4.2.2
	cp ${EXTRACTION_PATH}/noobaa-core/build/public/node-v4.2.2-linux-x64.tar.xz /tmp/
	tar -xJf /tmp/node-v4.2.2-linux-x64.tar.xz -C /tmp/v4.2.2 --strip-components 1
	mkdir -p ~/.nvm/versions/node/v4.2.2/
	mv /tmp/v4.2.2/* ~/.nvm/versions/node/v4.2.2/
	export NVM_DIR="$HOME/.nvm"
	. "$NVM_DIR/nvm.sh"
	export PATH=~/.nvm/versions/node/v4.2.2/bin:$PATH
	rm -f /usr/local/bin/node
	ln -s  ~/.nvm/versions/node/v4.2.2/bin/node /usr/local/bin/node
	nvm alias default 4.2.2
	nvm use 4.2.2

}

function post_upgrade {
  #.env changes
  #Bump agent version.
  #TODO: do it only if md5 of the executable is different
  local curmd=$(md5sum /root/node_modules/noobaa-core/build/public/noobaa-setup.exe | cut -f 1 -d' ')
  local prevmd=$(md5sum /backup/build/public/noobaa-setup.exe | cut -f 1 -d' ')

  deploy_log "Note: installed MD5 was ${prevmd}, new is ${curmd}"

  cp -f ${CORE_DIR}/src/deploy/NVA_build/noobaa_supervisor.conf /etc/noobaa_supervisor.conf
  if [ -f /tmp/agent_conf.json ]; then
    cp -f /tmp/agent_conf.json ${CORE_DIR}/agent_conf.json
  fi

  rm -f ${CORE_DIR}/.env
  cp -f ${CORE_DIR}/src/deploy/NVA_build/env.orig ${CORE_DIR}/.env

  local AGENT_VERSION_VAR=$(grep AGENT_VERSION /backup/.env)
  if [ "${curmd}" != "${prevmd}" ]; then
    deploy_log "Previous md differs from current, bumping agent version"
    if [ "${AGENT_VERSION_VAR}" != "" ]; then
      AGENT_VERSION_NUMBER=${AGENT_VERSION_VAR:14}
      AGENT_VERSION_NUMBER=$((AGENT_VERSION_NUMBER+1))
      AGENT_VERSION_VAR="AGENT_VERSION=${AGENT_VERSION_NUMBER}"
    else
      AGENT_VERSION_VAR='AGENT_VERSION=1'
    fi
  else
      deploy_log "Note: MDs are the same, not updating agent version"
  fi
  echo "${AGENT_VERSION_VAR}" >> ${CORE_DIR}/.env

	#Fix login message
	echo  " _   _            ______ "   > /etc/issue
	echo  "| \\ | |           | ___ \\"    >> /etc/issue
	echo  "|  \\| | ___   ___ | |_/ / __ _  __ _ " >> /etc/issue
	echo  "| . \` |/ _ \\ / _ \\| ___ \\/ _\` |/ _\` |" >> /etc/issue
	echo  "| |\\  | (_) | (_) | |_/ / (_| | (_| |" >> /etc/issue
	echo  "\\_| \\_/\\___/ \\___/\\____/ \\__,_|\\__,_|" >> /etc/issue
  echo -e "\nWelcome to your \x1b[0;35;40mNooBaa\x1b[0m server,\n" >> /etc/issue
  echo -e "You can configure IP, DNS, GW and Hostname by logging in using \x1b[0;32;40mnoobaa/Passw0rd\x1b[0m" >> /etc/issue

  deploy_log "NooBaa supervisor services configuration changes"
  #NooBaa supervisor services configuration changes
  sed -i 's:logfile=.*:logfile=/tmp/supervisor/supervisord.log:' /etc/supervisord.conf
  sed -i 's:;childlogdir=.*:childlogdir=/tmp/supervisor/:' /etc/supervisord.conf
  cp -f ${CORE_DIR}/src/deploy/NVA_build/supervisord.orig /etc/rc.d/init.d/supervisord
  chmod 777 /etc/rc.d/init.d/supervisord
  deploy_log "first install wizard"
  #First Install Wizard
  cp -f ${CORE_DIR}/src/deploy/NVA_build/first_install_diaglog.sh /etc/profile.d/
  chown root:root /etc/profile.d/first_install_diaglog.sh
  chmod 4755 /etc/profile.d/first_install_diaglog.sh

  deploy_log "Installation ID generation if needed"

  #Installation ID generation if needed
  #TODO: Move this into the mongo_upgrade.js
  local id=$(/usr/bin/mongo nbcore --eval "db.clusters.find().shellPrint()" | grep cluster_id | wc -l)
  if [ ${id} -eq 0 ]; then
      id=$(uuidgen)
      /usr/bin/mongo nbcore --eval "db.clusters.insert({cluster_id: '${id}'})"
  fi

  unset AGENT_VERSION

  #node-gyp install & building
  export PATH=$PATH:/usr/local/bin
  export HOME=/root

  # Removed  - we build binaries on centos machine now
  # TODO:CLEANUP this section once we are stable
  # deploy_log "before node-gyp build"
  # cd ${CORE_DIR}
  # which node-gyp
  # if [ $? -ne 0 ]; then
  #     deploy_log "installing node-gyp"
  #     npm install -g node-gyp
  # fi
  # deploy_log "node-gyp rebuild from $(pwd)"
  # node-gyp configure
  # if [ $? -ne 0 ]; then
  #     deploy_log "node-gyp configure failed with $?"
  # fi
  # node-gyp build
  # if [ $? -ne 0 ]; then
  #     deploy_log "node-gyp build failed with $?"
  # fi
  # deploy_log "$(find . -name *.node)"
  # deploy_log "node-gyp rebuild done ${CORE_DIR}"

  deploy_log "list core dir"
  deploy_log "$(ls -R ${CORE_DIR}/build/)"

  sudo grep noobaa /etc/sudoers
  if [ $? -ne 0 ]; then
      deploy_log "adding noobaa to sudoers"
	  sudo echo "noobaa ALL=(ALL)	NOPASSWD:ALL" >> /etc/sudoers
	  sudo grep noobaa /etc/sudoers
	  if [ $? -ne 0 ]; then
	      deploy_log "failed to add noobaa to sudoers"
   	  fi

  fi

	# temporary - adding NTP package

	yum install -y ntp
	sudo /sbin/chkconfig ntpd on 2345

	rm -f /tmp/*.tar.gz
<<<<<<< HEAD
	rm -rf /tmp/v4.2.2

	/etc/rc.d/init.d/supervisord stop
	/etc/rc.d/init.d/supervisord start
=======
>>>>>>> 9205d0a6
}

#Log file name supplied
if [ "$2" != "" ]; then
	LOG_FILE="/var/log/noobaa_deploy_wrapper_${2}.log"
fi

case $1 in
  pre)
    pre_upgrade
    ;;
  post)
    post_upgrade
    ;;
  *)
    exit 1
    ;;
esac<|MERGE_RESOLUTION|>--- conflicted
+++ resolved
@@ -236,13 +236,10 @@
 	sudo /sbin/chkconfig ntpd on 2345
 
 	rm -f /tmp/*.tar.gz
-<<<<<<< HEAD
-	rm -rf /tmp/v4.2.2
+	rm -rf /tmp/v*
 
 	/etc/rc.d/init.d/supervisord stop
 	/etc/rc.d/init.d/supervisord start
-=======
->>>>>>> 9205d0a6
 }
 
 #Log file name supplied
