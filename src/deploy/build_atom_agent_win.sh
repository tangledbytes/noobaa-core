--- conflicted
+++ resolved
@@ -1,26 +1,13 @@
 #!/bin/sh
-<<<<<<< HEAD
 
 #extract parms
-while [[ $# > 1 ]]; do
-  key=$(echo $1 | sed "s:\(.*\)=.*:\1:")
-
-  case $key in
-    --access_key)
-      ACCESS_KEY=$(echo $1 | sed "s:.*=\(.*\):\1:")
-      shift
-      ;;
-    --secret_key)
-      SECRET_KEY=$(echo $1 | sed "s:.*=\(.*\):\1:")
-      shift
-=======
 # default - clean build
-
 CLEAN=true;
 SYSTEM="demo"
 ADDRESS="http://127.0.0.1:5001"
 ACCESS_KEY="123"
 SECRET_KEY="abc"
+
 #extract parms
 while [[ $# > 0 ]]; do
   key=$(echo $1 | sed "s:\(.*\)=.*:\1:")
@@ -39,7 +26,6 @@
       ;;
     --secret_key)
       SECRET_KEY=$(echo $1 | sed "s:.*=\(.*\):\1:")
->>>>>>> 57c2e07e
       ;;
     *)
       usage
@@ -48,8 +34,6 @@
   esac
   shift
 done
-
-<<<<<<< HEAD
 
 echo "delete old files"
 rm -rf build/windows
@@ -90,7 +74,7 @@
 #unzip atom-shell.zip -d atom-shell
 #echo "create update.tar"
 #tar -cvf update_agent.tar ./atom-shell ./node_modules ./src ./config.js ./package.json ./agent_conf.json
-=======
+
 echo "SYSTEM:$SYSTEM"
 echo "CLEAN BUILD:$CLEAN"
 echo "ADDRESS:$ADDRESS"
@@ -156,9 +140,6 @@
 echo '    "secret_key":"'"$SECRET_KEY"'"' >> agent_conf.json
 echo '}' >> agent_conf.json
 
-
->>>>>>> 57c2e07e
-
 echo "make installer"
 pwd
 makensis -NOCD ../../src/deploy/atom_agent_win.nsi
