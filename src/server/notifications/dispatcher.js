--- conflicted
+++ resolved
@@ -118,13 +118,12 @@
             .then(() => {
                 if (log_item.node) {
                     l.node = _.pick(log_item.node, 'name');
-<<<<<<< HEAD
-                    if (!l.node.name) {
+                    if (l.node.name) {
+                        l.node.linkable = true;
+                    } else {
+                        l.node.linkable = false;
                         l.node.name = '(deleted node)';
                     }
-=======
-                    l.node.linkable = true; //Currently node can't be deleted
->>>>>>> 30e8e475
                 }
 
                 if (log_item.obj) {
