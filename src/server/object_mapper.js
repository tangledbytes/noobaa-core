--- conflicted
+++ resolved
@@ -102,7 +102,8 @@
                 }
             });
             // find blocks of the dup chunks and existing parts chunks
-<<<<<<< HEAD
+            dbg.log0('allocate_object_parts (1) took',
+                time_utils.millitook(entire_allocate_millistamp));
             var chunks_ids = db.uniq_ids(_.map(existing_chunks, '_id'));
             return chunks_ids.length && P.when(
                     db.DataBlock.find({
@@ -111,26 +112,13 @@
                         },
                         deleted: null,
                     })
+                    .lean() // for faster performance. returns object without mongoose overhead, which is not needed here.
                     .exec())
                 .then(db.populate('node', db.Node));
-=======
-            dbg.log0('allocate_object_parts (1) took', time_utils.millitook(entire_allocate_millistamp));
-
-            var chunks_ids = _.uniq(_.map(existing_chunks, '_id'));
-            return chunks_ids.length && P.when(
-                db.DataBlock.find({
-                    chunk: {
-                        $in: chunks_ids
-                    },
-                    deleted: null,
-                })
-                .lean() //for faster performance. returns object without mongoose overhead, which is not needed here.
-                .populate('node')
-                .exec());
->>>>>>> 4df8570e
         })
         .then(function(blocks) {
-            dbg.log0('allocate_object_parts (2.5)  ', blocks.length, 'took', time_utils.millitook(entire_allocate_millistamp));
+            dbg.log0('allocate_object_parts (2.5)  ', blocks.length, 'took',
+                time_utils.millitook(entire_allocate_millistamp));
 
             // assign blocks to chunks
             var blocks_by_chunk_id = _.groupBy(blocks, 'chunk');
@@ -272,7 +260,8 @@
             return new_parts.length && P.when(db.ObjectPart.collection.insertMany(new_parts));
         })
         .then(function() {
-            dbg.log2('allocate_object_parts: DONE. parts', parts.length, 'took', time_utils.millitook(entire_allocate_millistamp));
+            dbg.log2('allocate_object_parts: DONE. parts', parts.length, 'took',
+                time_utils.millitook(entire_allocate_millistamp));
             return reply;
         }, function(err) {
             dbg.error('allocate_object_parts: ERROR', err.stack || err);
@@ -1138,15 +1127,10 @@
             obj: obj.id,
             upload_part_number: upload_part_number,
             start: {
-<<<<<<< HEAD
                 // since end is not indexed we query start with both
                 // low and high constraint, which allows the index to reduce scan
-                $lte: end,
-                $gte: start
-=======
                 $gte: start,
                 $lte: end
->>>>>>> 4df8570e
             },
             end: {
                 $lte: end
