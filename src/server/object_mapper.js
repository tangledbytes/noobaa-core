--- conflicted
+++ resolved
@@ -68,58 +68,10 @@
         })
     };
 
-<<<<<<< HEAD
-    return P.join(
-            // find the parts already exists from previous attempts
-            // that will be removed.
-            // their chunks will be used though.
-            find_consecutive_parts(obj, parts)
-            .exec()
-            .then(db.populate('chunk', db.DataChunk)),
-
-            // dedup with existing chunks by lookup of the digest of the data
-            process.env.DEDUP_DISABLED !== 'true' &&
-            P.when(db.DataChunk.find({
-                    system: obj.system,
-                    bucket: bucket._id,
-                    digest_b64: {
-                        $in: _.uniq(_.map(parts, function(part) {
-                            return part.chunk.digest_b64;
-                        }))
-                    },
-                    deleted: null,
-                    building: null
-                })
-                .exec())
-        )
-        .spread(function(existing_parts_arg, dup_chunks) {
-            existing_parts = existing_parts_arg;
-            existing_chunks = dup_chunks || [];
-            _.each(existing_parts, function(existing_part) {
-                if (existing_part.chunk) {
-                    existing_chunks.push(existing_part.chunk);
-                }
-            });
-            // find blocks of the dup chunks and existing parts chunks
-            dbg.log0('allocate_object_parts (1) took',
-                time_utils.millitook(entire_allocate_millistamp));
-            var chunks_ids = db.uniq_ids(_.map(existing_chunks, '_id'));
-            return chunks_ids.length && P.when(
-                    db.DataBlock.find({
-                        chunk: {
-                            $in: chunks_ids
-                        },
-                        deleted: null,
-                    })
-                    .lean() // for faster performance. returns object without mongoose overhead, which is not needed here.
-                    .exec())
-                .then(db.populate('node', db.Node));
-=======
     return P.when(find_dups_and_existing_parts(bucket, obj, parts))
         .then(function(find_res) {
             find_result = find_res;
             return P.when(call_allocation(bucket, obj, parts, reply, find_result.digest_to_chunk));
->>>>>>> 0e2c6202
         })
         .then(function(call_res) {
             call_alloc_result = call_res;
@@ -1044,7 +996,7 @@
         )
         .spread(function(existing_parts_arg, dup_chunks) {
             existing_parts = existing_parts_arg;
-            existing_chunks = dup_chunks;
+            existing_chunks = dup_chunks || [];
             _.each(existing_parts, function(existing_part) {
                 if (existing_part.chunk) {
                     existing_chunks.push(existing_part.chunk);
