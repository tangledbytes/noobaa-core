/* jshint node:true */
'use strict';

/**
 *
 * MAPPER
 *
 * object = file
 * part = part of a file logically, points to a chunk
 * chunk = actual data of the part can be used by several object parts if identical
 * block = representation of a chunk on a specific node
 * fragment = if we use erasure coding than a chunk is divided to fragments
 * where if we lose one we can rebuild it using the rest.
 * each fragment will be replicated to x nodes as blocks
 *
 */
module.exports = {
    allocate_object_parts: allocate_object_parts,
    finalize_object_parts: finalize_object_parts,
    read_object_mappings: read_object_mappings,
    read_node_mappings: read_node_mappings,
    list_multipart_parts: list_multipart_parts,
    fix_multipart_parts: fix_multipart_parts,
    delete_object_mappings: delete_object_mappings,
    report_bad_block: report_bad_block,
    build_chunks: build_chunks,
    chunks_and_objects_count: chunks_and_objects_count
};

var _ = require('lodash');
var Q = require('q');
var db = require('./db');
var server_rpc = require('../server/server_rpc');
var range_utils = require('../util/range_utils');
var promise_utils = require('../util/promise_utils');
var block_allocator = require('./block_allocator');
var Semaphore = require('noobaa-util/semaphore');
var config = require('../../config.js');
var dbg = require('noobaa-util/debug_module')(__filename);

/**
 *
 * allocate_object_parts - allocates the object parts, chunks and blocks and writes it to the db
 *
 */
function allocate_object_parts(bucket, obj, parts) {
    var new_chunks = [];
    var unavail_dup_chunks = [];
    var new_parts = [];

    var reply = {
        parts: _.times(parts.length, function() {
            return {};
        })
    };

    // dedup with existing chunks by lookup of the digest of the data
    return Q.all([
            Q.fcall(function() {
                if (process.env.DEDUP_DISABLED === 'true') {
                    return;
                }
                return db.DataChunk
                    .find({
                        system: obj.system,
                        digest_b64: {
                            $in: _.map(parts, function(part) {
                                return part.chunk.digest_b64;
                            })
                        },
                        deleted: null,
                    })
                    .exec();
            })
            .then(function(dup_chunks) {
                var digest_to_dup_chunk = _.indexBy(dup_chunks, function(chunk) {
                    return chunk.digest_b64;
                });
                // No dup chunks, no need to query their blocks
                if (!dup_chunks) {
                    return digest_to_dup_chunk;
                }
                // Query all blocks of the found dup chunks
                var query_chunks_ids = _.flatten(_.map(digest_to_dup_chunk, '_id'));
                return Q.when(
                        db.DataBlock
                        .find({
                            chunk: {
                                $in: query_chunks_ids
                            },
                            deleted: null,
                        })
                        .populate('node')
                        .exec())
                    .then(function(queried_blocks) {
                        // Associate all the blocks with their (dup_)chunks
                        var blocks_by_chunk_id = _.groupBy(queried_blocks, 'chunk');
                        _.each(digest_to_dup_chunk, function(chunk) {
                            chunk.all_blocks = blocks_by_chunk_id[chunk._id];
                        });
                        return digest_to_dup_chunk;
                    });
            }),
            Q.fcall(function() {
                // Check if some of the ObjectParts already exists from previous attempts
                var query_parts_params = _.map(parts, function(part) {
<<<<<<< HEAD
                    return _.pick(part, 'start', 'end', 'part_sequence_number');
=======
                    return {
                        start: part.start,
                        end: part.end,
                        upload_part_number: part.upload_part_number,
                        part_sequence_number: part.part_sequence_number
                    };
>>>>>>> 97e95f4f
                });
                return Q.when(
                    db.ObjectPart
                    .find({
                        system: obj.system,
                        obj: obj.id,
                        $or: query_parts_params,
                        deleted: null
                    })
                    .populate('chunk')
                    .exec());
            })
        ])
        .spread(function(digest_to_dup_chunk, existing_obj_parts) {
            _.each(parts, function(part, i) {
                var dup_chunk = digest_to_dup_chunk[part.chunk.digest_b64];
                var chunk;
                if (dup_chunk) {
                    chunk = dup_chunk;
                    part.dup_chunk = chunk;
                    // Verify chunk health
                    var dup_chunk_status = analyze_chunk_status(dup_chunk, dup_chunk.all_blocks);
                    if (dup_chunk_status.chunk_health !== 'unavailable') {
                        // Chunk health is ok, we can mark it as dedup
                        dbg.log3('allocate_object_parts: chunk is dupped and available',
                            dup_chunk);
                        reply.parts[i].dedup = true;
                    } else {
                        // Chunk is not healthy, create a new fragment on it
                        dbg.log0('allocate_object_parts: chunk is dupped but unavailable,',
                            'allocating new blocks for it', dup_chunk);
                        unavail_dup_chunks.push(chunk);
                    }
                } else {
                    chunk = new db.DataChunk(_.extend({
                        system: obj.system,
                    }, part.chunk));
                    part.new_chunk = chunk;
                    new_chunks.push(chunk);
                }
<<<<<<< HEAD
                var existing_part = _.find(existing_obj_parts, {
                    start: part.start,
                    end: part.end,
                    part_sequence_number: part.part_sequence_number
                });
                if (existing_part) {
                    // part already exists, probably from a previous attempt, use it
                    // and don't create a new part
                    dbg.log2('allocate_object_parts: found existing part, not allocating new',
                        part.start, part.end, part.part_sequence_number);
                    part.existing_part = existing_part;
                    part.db_part = part.existing_part;
                } else {
                    // create a new part
                    dbg.log3('allocate_object_parts: no existing part, aclcoating new',
                        part.start, part.end, part.part_sequence_number);
                    part.new_part = new db.ObjectPart({
                        system: obj.system,
                        obj: obj.id,
                        start: part.start,
                        end: part.end,
                        part_sequence_number: part.part_sequence_number,
                        upload_part_number: part.upload_part_number || 0,
                        chunk: chunk
                    });
                    part.db_part = part.new_part;
                    new_parts.push(part.new_part);
=======
                var current_part = new db.ObjectPart({
                    system: obj.system,
                    obj: obj.id,
                    start: part.start,
                    end: part.end,
                    part_sequence_number: part.part_sequence_number,
                    upload_part_number: part.upload_part_number || 0,
                    chunks: [{
                        chunk: chunk,
                        // chunk_offset: 0, // not required
                    }]
                });

                if (_.find(existing_obj_parts, {
                        start: part.start,
                        end: part.end,
                        part_sequence_number: part.part_sequence_number
                    })) {
                    dbg.log2('allocate_object_parts: found existing part, not aclcoating new',
                        part.start, part.end, part.part_sequence_number, part.upload_part_number);
                    //part already exists, probably from a previous attempt, use it
                    //and don't create a new part
                    existing_parts.push(current_part);
                } else {
                    dbg.log2('allocate_object_parts: no existing part, aclcoating new',
                        part.start, part.end, part.part_sequence_number, part.upload_part_number);
                    //create a new part
                    new_parts.push(current_part);
>>>>>>> 97e95f4f
                }
            });
            // Allocate both for the new chunks, and the unavailable dupped chunks
            var chunks_for_alloc = new_chunks.concat(unavail_dup_chunks);
            return promise_utils.iterate(chunks_for_alloc, function(chunk) {
                var avoid_nodes = _.map(chunk.all_blocks, function(block) {
                    return block.node._id.toString();
                });
                return block_allocator.allocate_block(chunk, avoid_nodes);
            });
        })
        .then(function(new_blocks) {
            var blocks_by_chunk = _.groupBy(new_blocks, function(block) {
                if (!block) {
                    throw new Error('allocate_object_parts: no nodes for allocation');
                }
                return block.chunk._id;
            });
            _.each(parts, function(part, i) {
                var reply_part = reply.parts[i];
                dbg.log0('GGG', part, blocks_by_chunk);
                if (reply_part.dedup) return;
                var new_blocks_of_chunk = blocks_by_chunk[part.db_part.chunk._id];
                _.each(new_blocks_of_chunk, function(block) {
                    // TODO allocate fragment info for each block
                    var fragment = part.frags[0];
                    block.digest_type = fragment.digest_type;
                    block.digest_b64 = fragment.digest_b64;
                });
                var chunk = new_blocks_of_chunk[0].chunk;
<<<<<<< HEAD
                dbg.log0('allocate_object_parts: part info', part,
=======
                dbg.log2('part info', part,
>>>>>>> 97e95f4f
                    'chunk', chunk,
                    'blocks', new_blocks_of_chunk);
                reply_part.part = get_part_info({
                    part: part,
                    chunk: chunk,
                    blocks: new_blocks_of_chunk,
                    building: true
                });
            });
            dbg.log0('allocate_object_parts: db create blocks', new_blocks);
            dbg.log0('allocate_object_parts: db create chunks', new_chunks);
            // we send blocks and chunks to DB in parallel,
            // even if we fail, it will be ignored until someday we reclaim it
            return Q.all([
                db.DataBlock.create(new_blocks),
                db.DataChunk.create(new_chunks),
            ]);
        })
        .then(function() {
            dbg.log2('allocate_object_parts: db create parts', new_parts);
            return db.ObjectPart.create(new_parts);
        })
        .thenResolve(reply)
        .then(null, function(err) {
            dbg.error('allocate_object_parts: ERROR', err.stack || err);
            throw err;
        });
}


/**
 *
 * finalize_object_parts
 * after the 1st block was uploaded this creates more blocks on other nodes
 * to replicate to but only in the db.
 *
 */
function finalize_object_parts(bucket, obj, parts) {
    var block_ids = _.flatten(_.map(parts, 'block_ids'));
    var chunks;
    var upload_part_number = null;
    if (parts && parts[0] && !_.isUndefined(parts[0].upload_part_number)) {
        dbg.log1('update upload part number with', parts[0].upload_part_number);
        upload_part_number = parts[0].upload_part_number;
    }
    dbg.log1('finalize_object_parts', upload_part_number, parts[0].upload_part_number, parts);

    return Q.all([

            // find parts by start offset, deleted parts are handled later
            db.ObjectPart
            .find({
                obj: obj.id,
                upload_part_number: upload_part_number,
                start: {
                    $in: _.map(parts, 'start')
                }
            })
            .populate('chunk')
            .exec(),

            // find blocks by list of ids, deleted blocks are handled later
            (block_ids.length ?
                db.DataBlock
                .find({
                    _id: {
                        $in: block_ids
                    },
                })
                .exec() : null
            )
        ])
        .spread(function(parts_res, blocks) {
            var parts_by_start = _.groupBy(parts_res, 'start');
            chunks = _.flatten(_.map(parts, function(part) {
                if (part.deleted) {
                    // Part was deleted before we finalized the object, race with delete ?
                    dbg.warn("BUG? during finalize found part marked as deleted ", part);
                }
                var part_res = parts_by_start[part.start];
                if (!part_res) {
                    throw new Error('part not found for obj ' +
                        obj.id + ' ' + range_utils.human_range(part));
                }
                return _.map(part_res, function(p) {
                    return p.chunk;
                });
            }));
            var chunk_by_id = _.indexBy(chunks, '_id');
            _.each(blocks, function(block) {
                if (block.deleted) {
                    // Block was deleted before we finalized the object, race with delete ?
                    dbg.warn("BUG? during finalize found block marked as deleted ", block);
                }
                dbg.log3('going to finalize block ', block);
                if (!block.building) {
                    dbg.warn("ERROR block not in building mode ", block);
                    // for reentrancy we avoid failing if the building mode
                    //  was already unset, and just go ahead with calling build_chunks
                    // which will handle it all.
                    // throw new Error('block not in building mode');
                }
                var chunk = chunk_by_id[block.chunk];
                if (!chunk) {
                    throw new Error('missing block chunk for ' + block.chunk);
                }
            });

            if (block_ids.length) {
                dbg.log0("finalize_object_parts unset block building mode ", block_ids);
                return db.DataBlock
                    .update({
                        _id: {
                            $in: block_ids
                        }
                    }, {
                        $unset: {
                            building: 1
                        }
                    }, {
                        multi: true
                    })
                    .exec();
            }
        })
        .then(function() {
            // using a timeout to limit our wait here.
            // in case of failure to build, we suppress the error for the
            // sake of user experienceand leave it to the background worker.
            // TODO dont suppress build errors, fix them.
            return Q.fcall(function() {
                    return build_chunks(chunks);
                })
                .timeout(config.server_finalize_build_timeout, 'finalize build timeout')
                .then(null, function(err) {
                    dbg.error('finalize_object_parts: BUILD FAILED',
                        'leave it to background worker', err.stack || err);
                });
        })
        .then(function() {
            var end = parts[parts.length - 1].end;
            if (end > obj.upload_size) {
                return Q.when(obj.update({
                    upload_size: end
                }).exec());
            }
        })
        .thenResolve()
        .then(null, function(err) {
            dbg.error('error finalize_object_parts ' + err + ' ; ' + err.stack);
            throw err;
        });
}


/**
 *
 * read_object_mappings
 *
 * query the db for existing parts and blocks which intersect the requested range,
 * return the blocks inside each part (part.fragments) like the api format
 * to make it ready for replying and simpler to iterate
 *
 * @params: obj, start, end, skip, limit
 */
function read_object_mappings(params) {
    var rng = sanitize_object_range(params.obj, params.start, params.end);
    if (!rng) { // empty range
        return [];
    }
    var start = rng.start;
    var end = rng.end;

    return Q.fcall(function() {

            // find parts intersecting the [start,end) range
            var find = db.ObjectPart
                .find({
                    obj: params.obj.id,
                    start: {
                        $lt: end
                    },
                    end: {
                        $gt: start
                    },
                    deleted: null,
                })
                .sort('start')
                .populate('chunk');
            if (params.skip) find.skip(params.skip);
            if (params.limit) find.limit(params.limit);
            return find.exec();
        })
        .then(function(parts) {
            return read_parts_mappings({
                parts: parts,
                adminfo: params.adminfo
            });
        });
}


/**
 *
 * read_node_mappings
 *
 * @params: node, skip, limit
 */
function read_node_mappings(params) {
    var objects = {};
    var parts_per_obj_id = {};

    return Q.fcall(function() {
            var find = db.DataBlock
                .find({
                    node: params.node.id,
                    deleted: null,
                })
                .sort('-_id');
            if (params.skip) find.skip(params.skip);
            if (params.limit) find.limit(params.limit);
            return find.exec();
        })
        .then(function(blocks) {
            return db.ObjectPart
                .find({
                    chunk: {
                        $in: _.map(blocks, 'chunk')
                    },
                    deleted: null,
                })
                .populate('chunk')
                .populate('obj')
                .exec();
        })
        .then(function(parts) {
            return read_parts_mappings({
                parts: parts,
                set_obj: true,
                adminfo: true
            });
        })
        .then(function(parts) {
            objects = {};
            parts_per_obj_id = _.groupBy(parts, function(part) {
                var obj = part.obj;
                delete part.obj;
                objects[obj.id] = obj;
                return obj.id;
            });

            return db.Bucket
                .find({
                    '_id': {
                        $in: _.uniq(_.map(objects, 'bucket'))
                    },
                    deleted: null,
                })
                .exec();
        }).then(function(buckets) {
            var buckets_by_id = _.indexBy(buckets, '_id');

            return _.map(objects, function(obj, obj_id) {

                return {
                    key: obj.key,
                    bucket: buckets_by_id[obj.bucket].name,
                    parts: parts_per_obj_id[obj_id]
                };
            });
        });
}



/**
 *
 * read_parts_mappings
 *
 * parts should have populated chunks
 *
 * @params: parts, set_obj, adminfo
 */
function read_parts_mappings(params) {
    var chunks = _.pluck(_.flatten(_.map(params.parts, 'chunks')), 'chunk');
    var chunk_ids = _.pluck(chunks, 'id');

    // find all blocks of the resulting parts
    return Q.when(db.DataBlock
            .find({
                chunk: {
                    $in: chunk_ids
                },
                deleted: null,
            })
            .sort('frag')
            .populate('node')
            .exec())
        .then(function(blocks) {
            var blocks_by_chunk = _.groupBy(blocks, 'chunk');
            var parts_reply = _.map(params.parts, function(part) {
                var chunk = part.chunk;
                var blocks = blocks_by_chunk[chunk.id];
                return get_part_info({
                    part: part,
                    chunk: chunk,
                    blocks: blocks,
                    set_obj: params.set_obj,
                    adminfo: params.adminfo
                });
            });
            return parts_reply;
        });
}



/**
 *
 * list_multipart_parts
 *
 */
function list_multipart_parts(params) {
    var max_parts = Math.min(params.max_parts || 50, 50);
    var marker = params.part_number_marker || 0;
    return Q.when(db.ObjectPart.find({
                obj: params.obj.id,
                upload_part_number: {
                    $gte: marker,
                    $lt: marker + max_parts
                },
                deleted: null,
            })
            .sort('upload_part_number')
            // TODO set .limit(max_parts?)
            .populate('chunk')
            .exec())
        .then(function(parts) {
            var upload_parts = _.groupBy(parts, 'upload_part_number');
            dbg.log0('list_multipart_parts: upload_parts', upload_parts);
            var part_numbers = _.keys(upload_parts).sort();
            dbg.log0('list_multipart_parts: part_numbers', part_numbers);
            var last_part = parseInt(_.last(part_numbers), 10) || marker;
            return {
                part_number_marker: marker,
                max_parts: max_parts,
                // since we don't know here the real end number
                // then we just reply truncated=true until we get to the last iteration
                // where we don't find any parts.
                // TODO this logic fails if there is a gap of numbers. need to correct
                is_truncated: !!(part_numbers.length || !max_parts),
                next_part_number_marker: last_part + 1,
                upload_parts: _.map(part_numbers, function(num) {
                    return {
                        part_number: parseInt(num, 10),
                        size: _.reduce(upload_parts[num], function(sum, part) {
                            return sum + part.end - part.start;
                        }, 0)
                    };
                })
            };
        });
}



/**
 *
 * fix_multipart_parts
 *
 */
function fix_multipart_parts(obj) {
    return Q.all([
            Q.fcall(function() {
                // find part that need update of start and end offsets
                return db.ObjectPart.find({
                        obj: obj,
                        deleted: null
                    })
                    .sort({
                        upload_part_number: 1,
                        start: 1
                    })
                    .exec();
            })
            .then(function(parts) {
                // Verify no duplicte ObjectParts in the returned result
                // If duplicates exist (start, end, sequence matching),
                // Take the best object (chunk wise)
                var uniq = {};
                var parts2 = parts;
                _.each(parts2, function(p, i) {
                    if (!uniq.hasOwnProperty(p.start)) {
                        uniq[p.start] = {
                            data: p,
                            ind: i
                        };
                    } else {
                        //if all params are the same, take the part with the most chunks
                        if (uniq[p.start].data.end === p.end &&
                            uniq[p.start].data.part_sequence_number === p.part_sequence_number &&
                            uniq[p.start].data.upload_part_number === p.upload_part_number &&
                            uniq[p.start].data.chunks.length < p.chunks.length) {
                            parts = parts.splice(uniq[p.start].ind, 1);
                        } else {
                            console.warn('found an unexpected duplicate part', uniq[p.start].data, p);
                        }

                    }
                });
                return parts;
            }),
            // query to find the last part without upload_part_number
            // which has largest end offset.
            db.ObjectPart.find({
                obj: obj,
                upload_part_number: null,
                deleted: null
            })
            .sort({
                end: -1
            })
            .limit(1)
            .exec()
        ])
        .spread(function(remaining_parts, last_stable_part) {
            var last_end = last_stable_part[0] ? last_stable_part[0].end : 0;
            dbg.log1('complete_multipart_upload: found remaining_parts', remaining_parts);
            dbg.log1('complete_multipart_upload: found last_stable_part', last_stable_part);
            var bulk_update = db.ObjectPart.collection.initializeUnorderedBulkOp();
            _.each(remaining_parts, function(part) {
                var current_end = last_end + part.end - part.start;
                dbg.log1('complete_multipart_upload: update part range',
                    last_end, '-', current_end, part);
                bulk_update.find({
                    _id: part._id
                }).updateOne({
                    $set: {
                        start: last_end,
                        end: current_end,
                    },
                    $unset: {
                        upload_part_number: 1
                    }
                });
                last_end = current_end;
            });
            // calling execute on bulk and handling node callbacks
            return Q.ninvoke(bulk_update, 'execute').thenResolve(last_end);
        });
}



/*
 * agent_delete_call
 * calls the agent with the delete API
 */
function agent_delete_call(node, del_blocks) {
    return Q.fcall(function() {
        var block_md = get_block_md(del_blocks[0]);
        return server_rpc.client.agent.delete_blocks({
            blocks: _.map(del_blocks, function(block) {
                return block._id.toString();
            })
        }, {
            address: block_md.address,
            timeout: 30000,
        }).then(function() {
            dbg.log0("nodeId ", node, "deleted", del_blocks);
        }, function(err) {
            dbg.log0("ERROR deleting blocks", del_blocks, "from nodeId", node);
        });
    });
}

/*
 * delete_objects_from_agents
 * send delete request for the deleted DataBlocks to the agents
 */
function delete_objects_from_agents(deleted_chunk_ids) {
    //Find the deleted data blocks and their nodes
    Q.when(db.DataBlock
            .find({
                chunk: {
                    $in: deleted_chunk_ids
                },
                //For now, query deleted as well as this gets executed in
                //delete_object_mappings with Q.all along with the DataBlocks
                //deletion update
            })
            .populate('node')
            .exec())
        .then(function(deleted_blocks) {
            //TODO: If the overload of these calls is too big, we should protect
            //ourselves in a similar manner to the replication
            var blocks_by_node = _.groupBy(deleted_blocks, function(b) {
                return b.node._id;
            });

            return Q.all(_.map(blocks_by_node, function(blocks, node) {
                return agent_delete_call(node, blocks);
            }));
        });
}

/**
 *
 * delete_object_mappings
 *
 */
function delete_object_mappings(obj) {
    // find parts intersecting the [start,end) range
    var deleted_parts;
    var all_chunk_ids;
    return Q.when(db.ObjectPart
            .find({
                obj: obj.id,
                deleted: null,
            })
            .populate('chunk')
            .exec())
        .then(function(parts) {
            deleted_parts = parts;
            //Mark parts as deleted
            var in_object_parts = {
                _id: {
                    $in: _.pluck(parts, '_id')
                }
            };
            var deleted_update = {
                deleted: new Date()
            };
            var multi_opt = {
                multi: true
            };
            return db.ObjectPart.update(in_object_parts, deleted_update, multi_opt).exec();
        })
        .then(function() {
            var chunks = _.pluck(_.flatten(
                    _.map(deleted_parts, 'chunks')),
                'chunk');
            all_chunk_ids = _.pluck(chunks, '_id');
            //For every chunk, verify if its no longer referenced
            return db.ObjectPart
                .find({
                    chunk: {
                        $in: all_chunk_ids
                    },
                    deleted: null,
                })
                .exec();
        })
        .then(function(referring_parts) {
            //Seperate non referred chunks
            var referred_chunks_ids = _.pluck(_.flatten(
                    _.map(referring_parts, 'chunks')),
                'chunk');
            var non_referred_chunks_ids = db.obj_ids_difference(
                all_chunk_ids, referred_chunks_ids);
            dbg.log4("all object's chunk ids are", all_chunk_ids,
                "non referenced chunk ids are", non_referred_chunks_ids);
            //Update non reffered chunks and their blocks as deleted
            var in_chunk_ids = {
                $in: non_referred_chunks_ids
            };
            var chunk_query = {
                _id: in_chunk_ids
            };
            var block_query = {
                chunk: in_chunk_ids
            };
            var deleted_update = {
                deleted: new Date()
            };
            var multi_opt = {
                multi: true
            };
            return Q.all([
                db.DataChunk.update(chunk_query, deleted_update, multi_opt).exec(),
                db.DataBlock.update(block_query, deleted_update, multi_opt).exec(),
                delete_objects_from_agents(non_referred_chunks_ids),
            ]);
        });
}



/**
 *
 * report_bad_block
 *
 * @params: obj, start, end, fragment, block_id, is_write
 *
 */
function report_bad_block(params) {
    return Q.all([
            db.DataBlock.findById(params.block_id).exec(),
            db.ObjectPart.findOne({
                system: params.obj.system,
                obj: params.obj.id,
                start: params.start,
                end: params.end,
                upload_part_number: params.upload_part_number,
                part_sequence_number: params.part_sequence_number,
            })
            .populate('chunk')
            .exec(),
        ])
        .spread(function(bad_block, part) {
            if (!part || !part.chunk) {
                console.error('bad block - invalid part/chunk block:', bad_block, 'part',
                    part, 'params', params);
                throw new Error('invalid bad block request no part/chunk');
            }
            var chunk = part.chunk;
            if (!bad_block || bad_block.fragment !== params.fragment ||
                String(bad_block.chunk) !== String(chunk.id)) {
                console.error('bad block - invalid block', bad_block, 'part', part, 'frag', params.fragment,
                    'seq', params.part_sequence_number, 'chunk', chunk);
                throw new Error('invalid bad block request mismatch ');
            }

            if (params.is_write) {
                var new_block;

                return Q.when(
                        db.DataBlock.find({
                            chunk: chunk,
                            deleted: null,
                        })
                        .populate('node')
                        .exec())
                    .then(function(all_blocks) {
                        var avoid_nodes = _.map(all_blocks, function(block) {
                            return block.node._id.toString();
                        });
                        return block_allocator.allocate_block(chunk, avoid_nodes);
                    })
                    .then(function(new_block_arg) {
                        new_block = new_block_arg;
                        if (!new_block) {
                            throw new Error('report_bad_block: no nodes for allocation');
                        }
                        new_block.fragment = params.fragment;
                        return db.DataBlock.create(new_block);
                    })
                    .then(function() {
                        return block_allocator.remove_blocks([bad_block]);
                    })
                    .then(function() {
                        return get_block_md(new_block);
                    });

            } else {
                // TODO mark the block as bad for next reads and decide when to trigger rebuild
            }

        });
}

var replicate_block_sem = new Semaphore(config.REPLICATE_CONCURRENCY);


/**
 *
 * build_chunks
 *
 * process list of chunk in a batch, and for each one make sure they are well built,
 * meaning that their blocks are available, by creating new blocks and replicating
 * them from accessible blocks, and removing unneeded blocks.
 *
 */
function build_chunks(chunks) {
    var chunks_status;
    var remove_blocks_promise;
    var had_errors = 0;
    var replicated_block_ids = [];
    var replicated_failed_ids = [];
    var chunk_ids = _.pluck(chunks, '_id');
    var in_chunk_ids = {
        $in: chunk_ids
    };

    dbg.log0('build_chunks:', 'batch start', chunks.length, 'chunks');

    return Q.all([ // parallel queries
            Q.fcall(function() {

                // load blocks of the chunk
                // TODO: sort by _id is a hack to make consistent decisions between
                // different servers or else they might decide to remove different blocks
                // and leave no good blocks...
                return db.DataBlock
                    .find({
                        chunk: in_chunk_ids,
                        deleted: null,
                    })
                    .populate('node')
                    .sort('_id')
                    .exec();
            }),
            Q.fcall(function() {

                // update the chunks to building mode
                return db.DataChunk.update({
                    _id: in_chunk_ids
                }, {
                    building: new Date(),
                }, {
                    multi: true
                }).exec();
            })
        ])
        .spread(function(all_blocks, chunks_updated) {

            // analyze chunks

            var blocks_by_chunk = _.groupBy(all_blocks, 'chunk');
            var blocks_to_remove = [];
            chunks_status = _.map(chunks, function(chunk) {
                var chunk_blocks = blocks_by_chunk[chunk._id];
                var chunk_status = analyze_chunk_status(chunk, chunk_blocks);
                array_push_all(blocks_to_remove, chunk_status.blocks_to_remove);
                return chunk_status;
            });

            // remove blocks -
            // submit this to run in parallel while doing the longer allocate path.
            // and will wait for it below before returning.

            if (blocks_to_remove.length) {
                dbg.log0('build_chunks: removing blocks', blocks_to_remove.length);
                remove_blocks_promise = block_allocator.remove_blocks(blocks_to_remove);
            }

            // allocate blocks

            return promise_utils.iterate(chunks_status, function(chunk_status) {
                var avoid_nodes = _.map(chunk_status.all_blocks, function(block) {
                    return block.node._id.toString();
                });
                return promise_utils.iterate(chunk_status.blocks_info_to_allocate,
                    function(block_info_to_allocate) {
                        return block_allocator.allocate_block(block_info_to_allocate.chunk, avoid_nodes)
                            .then(function(new_block) {
                                if (!new_block) {
                                    had_errors += 1;
                                    dbg.error('build_chunks: no nodes for allocation.' +
                                        ' continue to build but will not eventually fail');
                                    return;
                                }
                                block_info_to_allocate.block = new_block;
                                avoid_nodes.push(new_block.node._id.toString());
                                new_block.digest_type = 'TODO'; // TODO
                                new_block.digest_b64 = 'TODO'; // TODO
                                return new_block;
                            });
                    });
            });

        })
        .then(function(new_blocks) {

            // create blocks in db (in building mode)

            if (!new_blocks || !new_blocks.length) return;
            new_blocks = _.compact(_.flatten(new_blocks));
            dbg.log0('build_chunks: creating blocks', new_blocks);
            return db.DataBlock.create(new_blocks);

        })
        .then(function() {

            // replicate blocks
            // send to the agent a request to replicate from the source

            return Q.allSettled(_.map(chunks_status, function(chunk_status) {
                return Q.allSettled(_.map(chunk_status.blocks_info_to_allocate,
                    function(block_info_to_allocate) {
                        var block = block_info_to_allocate.block;
                        if (!block) {
                            // block that failed to allocate - skip replicate anyhow.
                            return;
                        }
                        var target = get_block_md(block);
                        var source = get_block_md(block_info_to_allocate.source);

                        dbg.log0('replicating', block._id.toString(), 'from', source.address, 'to',
                            target.address);
                        return replicate_block_sem.surround(function() {
                            return server_rpc.client.agent.replicate_block({
                                target: target,
                                source: source
                            }, {
                                address: target.address,
                            });
                        }).then(function() {
                            dbg.log1('build_chunks replicated block', block._id,
                                'to', target.address, 'from', source.address);
                            replicated_block_ids.push(block._id);
                        }, function(err) {
                            dbg.error('build_chunks FAILED replicate block', block._id,
                                'to', target.address, 'from', source.address,
                                err.stack || err);
                            replicated_failed_ids.push(block._id);
                            block_info_to_allocate.replicate_error = err;
                            chunk_status.replicate_error = err;
                            had_errors += 1;
                            // don't fail here yet to allow handling the successful blocks
                            // so just keep the error, and we will fail at the end of build_chunks
                        });
                    }));
            }));

        })
        .then(function() {

            // update building blocks to remove the building mode timestamp

            dbg.log0("build_chunks unset block building mode ", replicated_block_ids);
            return Q.all([
                db.DataBlock.update({
                    _id: {
                        $in: replicated_block_ids
                    }
                }, {
                    $unset: {
                        building: 1
                    }
                }, {
                    multi: true
                }).exec(),
                // actually remove failed replications and not just mark as deleted
                // because otherwise this may bloat when continuous build errors occur
                db.DataBlock.remove({
                    _id: {
                        $in: replicated_failed_ids
                    }
                }, {
                    multi: true
                })
                .exec()
            ]);

        })
        .then(function() {

            // wait for blocks to be removed here before finishing
            return remove_blocks_promise;

        })
        .then(function() {

            // success chunks - remove the building time and set last_build time

            var success_chunks_status = _.reject(chunks_status, 'replicate_error');
            if (!success_chunks_status.length) return;
            var success_chunk_ids = _.map(success_chunks_status, function(chunk_status) {
                return chunk_status.chunk._id;
            });
            dbg.log0('build_chunks: success chunks', success_chunk_ids.length);
            return db.DataChunk.update({
                _id: {
                    $in: success_chunk_ids
                }
            }, {
                last_build: new Date(),
                $unset: {
                    building: 1
                }
            }, {
                multi: true
            }).exec();

        })
        .then(function() {

            // failed chunks - remove only the building time
            // but leave last_build so that worker will retry

            var failed_chunks_status = _.filter(chunks_status, 'replicate_error');
            if (!failed_chunks_status.length) return;
            var failed_chunk_ids = _.map(failed_chunks_status, function(chunk_status) {
                return chunk_status.chunk._id;
            });
            dbg.log0('build_chunks: failed chunks', failed_chunk_ids.length);
            return db.DataChunk.update({
                _id: {
                    $in: failed_chunk_ids
                }
            }, {
                $unset: {
                    building: 1
                }
            }, {
                multi: true
            }).exec();

        })
        .then(function() {

            // return error from the promise if any replication failed,
            // so that caller will know the build isn't really complete
            if (had_errors) {
                throw new Error('build_chunks had errors');
            }

        });
}

/**
 *
 * chunks_and_objects_count
 *
 */
function chunks_and_objects_count(systemid) {
    var res = {
        chunks_num: 0,
        objects_num: 0,
    };

    return Q.when(
            db.DataChunk.count({
                system: systemid,
                deleted: null,
            })
            .exec())
        .then(function(chunks) {
            res.chunks_num = chunks;
            return Q.when(
                    db.ObjectPart.count({

                    })
                    .exec())
                .then(function(objects) {
                    res.objects_num = objects;
                    return res;
                });
        });
}

/**
 *
 * BUILD_CHUNKS_WORKER
 *
 * background worker that scans chunks and builds them according to their blocks status
 *
 */
if (process.env.BUILD_WORKER_DISABLED !== 'true') {
    promise_utils.run_background_worker({
        name: 'build_chunks_worker',
        batch_size: 50,
        time_since_last_build: 60000, // TODO increase...
        building_timeout: 300000, // TODO increase...

        /**
         * run the next batch of build_chunks
         */
        run_batch: function() {
            var self = this;
            return Q.fcall(function() {
                    var now = Date.now();
                    var query = {
                        $and: [{
                            $or: [{
                                last_build: null
                            }, {
                                last_build: {
                                    $lt: new Date(now - self.time_since_last_build)
                                }
                            }]
                        }, {
                            $or: [{
                                building: null
                            }, {
                                building: {
                                    $lt: new Date(now - self.building_timeout)
                                }
                            }]
                        }]
                    };
                    if (self.last_chunk_id) {
                        query._id = {
                            $gt: self.last_chunk_id
                        };
                    } else {
                        dbg.log0('BUILD_WORKER:', 'BEGIN');
                    }
                    query.deleted = null;

                    return db.DataChunk.find(query)
                        .limit(self.batch_size)
                        .exec();
                })
                .then(function(chunks) {

                    // update the last_chunk_id for next time
                    if (chunks.length === self.batch_size) {
                        self.last_chunk_id = chunks[chunks.length - 1]._id;
                    } else {
                        self.last_chunk_id = undefined;
                    }

                    if (chunks.length) {
                        return build_chunks(chunks);
                    }
                })
                .then(function() {
                    // return the delay before next batch
                    if (self.last_chunk_id) {
                        dbg.log0('BUILD_WORKER:', 'CONTINUE', self.last_chunk_id);
                        return 250;
                    } else {
                        dbg.log0('BUILD_WORKER:', 'END');
                        return 60000;
                    }
                }, function(err) {
                    // return the delay before next batch
                    dbg.error('BUILD_WORKER:', 'ERROR', err, err.stack);
                    return 10000;
                });
        }
    });
}




// UTILS //////////////////////////////////////////////////////////




// TODO take config of desired replicas from tier/bucket
var OPTIMAL_REPLICAS = 3;
// TODO move times to config constants/env
var LONG_GONE_THRESHOLD = 3600000;
var SHORT_GONE_THRESHOLD = 300000;
var LONG_BUILD_THRESHOLD = 300000;


/**
 *
 * analyze_chunk_status
 *
 * compute the status in terms of availability
 * of the chunk blocks per fragment and as a whole.
 *
 */
function analyze_chunk_status(chunk, all_blocks) {
    var now = Date.now();
    var blocks_by_frag_key = _.groupBy(all_blocks, get_frag_key);
    var blocks_info_to_allocate;
    var blocks_to_remove;
    var chunk_health = 'available';

    // TODO loop over parity fragments too
    var frags = _.times(chunk.data_frags, function(frag) {

        var fragment = {
            layer: 'D',
            frag: frag,
        };

        fragment.blocks = blocks_by_frag_key[get_frag_key(fragment)] || [];

        // sorting the blocks by last node heartbeat time and by srvmode and building,
        // so that reading will be served by most available node.
        // TODO better randomize order of blocks for some time frame
        // TODO need stable sorting here for parallel decision making...
        fragment.blocks.sort(block_access_sort);

        dbg.log1('analyze_chunk_status:', 'chunk', chunk._id,
            'fragment', frag, 'num blocks', fragment.blocks.length);

        _.each(fragment.blocks, function(block) {
            var since_hb = now - block.node.heartbeat.getTime();
            if (since_hb > LONG_GONE_THRESHOLD || block.node.srvmode === 'disabled') {
                return array_push(fragment, 'long_gone_blocks', block);
            }
            if (since_hb > SHORT_GONE_THRESHOLD) {
                return array_push(fragment, 'short_gone_blocks', block);
            }
            if (block.building) {
                var since_bld = now - block.building.getTime();
                if (since_bld > LONG_BUILD_THRESHOLD) {
                    return array_push(fragment, 'long_building_blocks', block);
                } else {
                    return array_push(fragment, 'building_blocks', block);
                }
            }
            if (!block.node.srvmode) {
                array_push(fragment, 'good_blocks', block);
            }
            // also keep list of blocks that we can use to replicate from
            if (!block.node.srvmode || block.node.srvmode === 'decommissioning') {
                array_push(fragment, 'accessible_blocks', block);
            }
        });

        var num_accessible_blocks = fragment.accessible_blocks ?
            fragment.accessible_blocks.length : 0;
        var num_good_blocks = fragment.good_blocks ?
            fragment.good_blocks.length : 0;

        if (!num_accessible_blocks) {
            fragment.health = 'unavailable';
            chunk_health = 'unavailable';
        }

        if (num_good_blocks > OPTIMAL_REPLICAS) {
            blocks_to_remove = blocks_to_remove || [];

            // remove all blocks that were building for too long
            // as they most likely failed to build.
            array_push_all(blocks_to_remove, fragment.long_building_blocks);

            // remove all long gone blocks
            // defer the short gone blocks until either back to good or become long.
            array_push_all(blocks_to_remove, fragment.long_gone_blocks);

            // remove extra good blocks when good blocks are above optimal
            // and not just accesible blocks are above optimal
            array_push_all(blocks_to_remove, fragment.good_blocks.slice(OPTIMAL_REPLICAS));
        }

        if (num_good_blocks < OPTIMAL_REPLICAS && num_accessible_blocks) {
            fragment.health = 'repairing';

            // will allocate blocks for fragment to reach optimal count
            blocks_info_to_allocate = blocks_info_to_allocate || [];
            var round_rob = 0;
            var num_blocks_to_add = Math.max(0, OPTIMAL_REPLICAS - num_good_blocks);
            _.times(num_blocks_to_add, function() {
                blocks_info_to_allocate.push({
                    system_id: chunk.system,
                    tier_id: chunk.tier,
                    chunk_id: chunk._id,
                    chunk: chunk,
                    layer: 'D',
                    frag: frag,
                    source: fragment.accessible_blocks[
                        round_rob % fragment.accessible_blocks.length]
                });
                round_rob += 1;
            });
        }

        fragment.health = fragment.health || 'healthy';

        return fragment;
    });

    return {
        chunk: chunk,
        all_blocks: all_blocks,
        frags: frags,
        blocks_info_to_allocate: blocks_info_to_allocate,
        blocks_to_remove: blocks_to_remove,
        chunk_health: chunk_health,
    };
}


// see http://jsperf.com/concat-vs-push-apply/39
var _cached_array_push = Array.prototype.push;


/**
 * add to array, create it in the object if doesnt exist
 */
function array_push(obj, arr_name, item) {
    var arr = obj[arr_name];
    if (arr) {
        _cached_array_push.call(arr, item);
    } else {
        obj[arr_name] = [item];
    }
}


/**
 * push list of items into array
 */
function array_push_all(array, items) {
    // see http://jsperf.com/concat-vs-push-apply/39
    // using Function.apply with items list to sends all the items
    // to the push function which actually does: array.push(items[0], items[1], ...)
    _cached_array_push.apply(array, items);
}


function get_part_info(params) {
    var chunk_status = analyze_chunk_status(params.chunk, params.blocks);
    var p = _.pick(params.part, 'start', 'end', 'chunk_offset');

    p.frags = _.map(chunk_status.frags, function(fragment) {
        var blocks = params.building && fragment.building_blocks ||
            params.adminfo && fragment.blocks ||
            fragment.accessible_blocks;

        var part_fragment = _.pick(fragment, 'layer', 'layer_n', 'frag');

        // take the digest from some block.
        // TODO better check that the rest of the blocks match...
        part_fragment.digest_type = fragment.blocks[0].digest_type;
        part_fragment.digest_b64 = fragment.blocks[0].digest_b64;

        if (params.adminfo) {
            part_fragment.adminfo = {
                health: fragment.health,
            };
        }

        part_fragment.blocks = _.map(blocks, function(block) {
            var ret = {
                block_md: get_block_md(block),
            };
            var node = block.node;
            if (params.adminfo) {
                var adminfo = {
                    tier_name: 'nodes', // TODO get tier name
                    node_name: node.name,
                    node_ip: node.ip,
                    online: node.is_online(),
                };
                if (node.srvmode) {
                    adminfo.srvmode = node.srvmode;
                }
                if (block.building) {
                    adminfo.building = true;
                }
                ret.adminfo = adminfo;
            }
            return ret;
        });
        return part_fragment;
    });

    p.chunk = _.pick(params.chunk,
        'size',
        'digest_type',
        'digest_b64',
        'cipher_type',
        'cipher_key_b64',
        'cipher_iv_b64',
        'cipher_auth_tag_b64',
        'data_frags',
        'lrc_frags');
    p.chunk_offset = p.chunk_offset || 0;
    p.part_sequence_number = params.part.part_sequence_number;
    if (params.upload_part_number) {
        p.upload_part_number = params.upload_part_number;
    }
    if (params.set_obj) {
        p.obj = params.part.obj;
    }
    return p;
}


function get_block_md(block) {
    var b = _.pick(block, 'digest_type', 'digest_b64');
    b.id = block._id.toString();
    b.address = 'n2n://' + block.node.peer_id;
    return b;
}


// sanitizing start & end: we want them to be integers, positive, up to obj.size.
function sanitize_object_range(obj, start, end) {
    if (typeof(start) === 'undefined') {
        start = 0;
    }
    // truncate end to the actual object size
    if (typeof(end) !== 'number' || end > obj.size) {
        end = obj.size;
    }
    // force integers
    start = start | 0;
    end = end | 0;
    // force positive
    if (start < 0) {
        start = 0;
    }
    // quick check for empty range
    if (end <= start) {
        return;
    }
    return {
        start: start,
        end: end,
    };
}

/**
 * sorting function for sorting blocks with most recent heartbeat first
 */
function block_access_sort(block1, block2) {
    if (block1.building) {
        return 1;
    }
    if (block2.building) {
        return -1;
    }
    if (block1.node.srvmode) {
        return 1;
    }
    if (block2.node.srvmode) {
        return -1;
    }
    return block2.node.heartbeat.getTime() - block1.node.heartbeat.getTime();
}

function get_frag_key(f) {
    return f.layer + '-' + f.frag;
}<|MERGE_RESOLUTION|>--- conflicted
+++ resolved
@@ -104,16 +104,7 @@
             Q.fcall(function() {
                 // Check if some of the ObjectParts already exists from previous attempts
                 var query_parts_params = _.map(parts, function(part) {
-<<<<<<< HEAD
-                    return _.pick(part, 'start', 'end', 'part_sequence_number');
-=======
-                    return {
-                        start: part.start,
-                        end: part.end,
-                        upload_part_number: part.upload_part_number,
-                        part_sequence_number: part.part_sequence_number
-                    };
->>>>>>> 97e95f4f
+                    return _.pick(part, 'start', 'end', 'upload_part_number', 'part_sequence_number');
                 });
                 return Q.when(
                     db.ObjectPart
@@ -154,7 +145,6 @@
                     part.new_chunk = chunk;
                     new_chunks.push(chunk);
                 }
-<<<<<<< HEAD
                 var existing_part = _.find(existing_obj_parts, {
                     start: part.start,
                     end: part.end,
@@ -182,36 +172,6 @@
                     });
                     part.db_part = part.new_part;
                     new_parts.push(part.new_part);
-=======
-                var current_part = new db.ObjectPart({
-                    system: obj.system,
-                    obj: obj.id,
-                    start: part.start,
-                    end: part.end,
-                    part_sequence_number: part.part_sequence_number,
-                    upload_part_number: part.upload_part_number || 0,
-                    chunks: [{
-                        chunk: chunk,
-                        // chunk_offset: 0, // not required
-                    }]
-                });
-
-                if (_.find(existing_obj_parts, {
-                        start: part.start,
-                        end: part.end,
-                        part_sequence_number: part.part_sequence_number
-                    })) {
-                    dbg.log2('allocate_object_parts: found existing part, not aclcoating new',
-                        part.start, part.end, part.part_sequence_number, part.upload_part_number);
-                    //part already exists, probably from a previous attempt, use it
-                    //and don't create a new part
-                    existing_parts.push(current_part);
-                } else {
-                    dbg.log2('allocate_object_parts: no existing part, aclcoating new',
-                        part.start, part.end, part.part_sequence_number, part.upload_part_number);
-                    //create a new part
-                    new_parts.push(current_part);
->>>>>>> 97e95f4f
                 }
             });
             // Allocate both for the new chunks, and the unavailable dupped chunks
@@ -242,11 +202,7 @@
                     block.digest_b64 = fragment.digest_b64;
                 });
                 var chunk = new_blocks_of_chunk[0].chunk;
-<<<<<<< HEAD
                 dbg.log0('allocate_object_parts: part info', part,
-=======
-                dbg.log2('part info', part,
->>>>>>> 97e95f4f
                     'chunk', chunk,
                     'blocks', new_blocks_of_chunk);
                 reply_part.part = get_part_info({
