--- conflicted
+++ resolved
@@ -94,7 +94,6 @@
     return system;
 }
 
-<<<<<<< HEAD
 function new_system_changes(name, owner_account_id) {
     return fs_utils.find_line_in_file('/etc/noobaa_supervisor.conf', '#NooBaa Configured NTP Server')
 
@@ -130,35 +129,8 @@
             level: 'info',
             system: system._id,
             actor: owner_account_id,
-        });
-=======
-function new_system_changes(name, owner_account) {
-    const default_pool_name = 'default_pool';
-    const default_bucket_name = 'files';
-    const bucket_with_suffix = default_bucket_name + '#' + Date.now().toString(36);
-    var system = new_system_defaults(name, owner_account._id);
-    var pool = pool_server.new_pool_defaults(default_pool_name, system._id);
-    var tier = tier_server.new_tier_defaults(bucket_with_suffix, system._id, [pool._id]);
-    var policy = tier_server.new_policy_defaults(bucket_with_suffix, system._id, [{
-        tier: tier._id,
-        order: 0
-    }]);
-    var bucket = bucket_server.new_bucket_defaults(default_bucket_name, system._id, policy._id);
-    var role = {
-        _id: system_store.generate_id(),
-        account: owner_account._id,
-        system: system._id,
-        role: 'admin'
-    };
-
-    db.ActivityLog.create({
-        event: 'conf.create_system',
-        level: 'info',
-        system: system._id,
-        actor: owner_account._id,
-        desc: `${name} was created by ${owner_account && owner_account.email}`,
-    });
->>>>>>> 72d731eb
+	    desc: `${name} was created by ${owner_account && owner_account.email}`,
+        });
 
         return {
             insert: {
@@ -182,13 +154,8 @@
  */
 function create_system(req) {
     var name = req.rpc_params.name;
-<<<<<<< HEAD
     return new_system_changes(name, req.account && req.account._id)
         .then(changes => system_store.make_changes(changes))
-=======
-    var changes = new_system_changes(name, req.account);
-    return system_store.make_changes(changes)
->>>>>>> 72d731eb
         .then(function() {
             if (process.env.ON_PREMISE === 'true') {
                 return P.fcall(function() {
