--- conflicted
+++ resolved
@@ -20,7 +20,6 @@
 const cutil = require('../utils/clustering_utils');
 const config = require('../../../config');
 const md_store = require('../object_services/md_store');
-const fs_utils = require('../../util/fs_utils');
 const os_utils = require('../../util/os_utils');
 const upgrade_utils = require('../../util/upgrade_utils');
 const RpcError = require('../../rpc/rpc_error');
@@ -275,48 +274,7 @@
         };
 
         // fill cluster information if we have a cluster.
-<<<<<<< HEAD
-        let local_info = system_store.get_local_cluster_info();
-        let shards = local_info.shards.map(shard => ({
-            shardname: shard.shardname,
-            servers: []
-        }));
-        _.each(system_store.data.clusters, cinfo => {
-            let shard = shards.find(s => s.shardname === cinfo.owner_shardname);
-            let memory_usage = 0;
-            let cpu_usage = 0;
-            let version = '0';
-            let is_connected = true;
-            if (cinfo.heartbeat) {
-                memory_usage = (1 - cinfo.heartbeat.health.os_info.freemem / cinfo.heartbeat.health.os_info.totalmem) * 100;
-                cpu_usage = cinfo.heartbeat.health.os_info.loadavg[0] * 100;
-                version = cinfo.heartbeat.version;
-                is_connected = ((Date.now() - cinfo.heartbeat.time) < config.CLUSTER_NODE_MISSING_TIME);
-            }
-            let server_info = {
-                version: version,
-                secret: cinfo.owner_secret,
-                server_name: cinfo.owner_address,
-                is_connected: is_connected,
-                server_ip: cinfo.owner_address,
-                memory_usage: memory_usage,
-                cpu_usage: cpu_usage
-            };
-            shard.servers.push(server_info);
-        });
-        _.each(shards, shard => {
-            let num_connected = shard.servers.filter(server => server.is_connected).length;
-            shard.high_availabilty = (num_connected / shard.servers.length) > (shard.servers.length / 2);
-        });
-        let cluster_info = {
-            master_secret: system_store.get_server_secret();
-            shards: shards
-        };
-        response.cluster = cluster_info;
-=======
         response.cluster = cutil.get_cluster_info();
-
->>>>>>> b0c70ccb
 
         if (system.base_address) {
             let hostname = url.parse(system.base_address).hostname;
