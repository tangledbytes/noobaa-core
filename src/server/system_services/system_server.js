/**
 *
 * SYSTEM_SERVER
 *
 */
'use strict';

const _ = require('lodash');
const fs = require('fs');
const url = require('url');
const net = require('net');
// const uuid = require('node-uuid');
const moment = require('moment');
const ip_module = require('ip');

const P = require('../../util/promise');
const pkg = require('../../../package.json');
const dbg = require('../../util/debug_module')(__filename);
const diag = require('../utils/server_diagnostics');
const cutil = require('../utils/clustering_utils');
const config = require('../../../config');
const md_store = require('../object_services/md_store');
const fs_utils = require('../../util/fs_utils');
const os_utils = require('../../util/os_utils');
const RpcError = require('../../rpc/rpc_error');
const size_utils = require('../../util/size_utils');
const server_rpc = require('../server_rpc');
const mongo_utils = require('../../util/mongo_utils');
const pool_server = require('./pool_server');
const tier_server = require('./tier_server');
const auth_server = require('../common_services/auth_server');
const ActivityLog = require('../analytic_services/activity_log');
const nodes_store = require('../node_services/nodes_store').get_instance();
const system_store = require('../system_services/system_store').get_instance();
const promise_utils = require('../../util/promise_utils');
const bucket_server = require('./bucket_server');
const account_server = require('./account_server');
const system_server_utils = require('../utils/system_server_utils');

function new_system_defaults(name, owner_account_id) {
    var system = {
        _id: system_store.generate_id(),
        name: name,
        owner: owner_account_id,
        /*access_keys: (name === 'demo') ? [{
            access_key: '123',
            secret_key: 'abc',
        }] : [{
            access_key: crypto.randomBytes(16).toString('hex'),
            secret_key: crypto.randomBytes(32).toString('hex'),
        }],*/
        resources: {
            // set default package names
            agent_installer: 'noobaa-setup.exe',
            s3rest_installer: 'noobaa-s3rest.exe',
            linux_agent_installer: 'noobaa-setup'
        },
        n2n_config: {
            tcp_tls: true,
            tcp_active: true,
            tcp_permanent_passive: {
                min: 60100,
                max: 60600
            },
            udp_dtls: true,
            udp_port: true,
        },
        debug_level: 0,
    };
    return system;
}

function new_system_changes(name, owner_account) {
    return fs_utils.find_line_in_file('/etc/ntp.conf', '#NooBaa Configured NTP Server')
        .then(line => {
            const default_pool_name = 'default_pool';
            const default_bucket_name = 'files';
            const bucket_with_suffix = default_bucket_name + '#' + Date.now().toString(36);
            var system = new_system_defaults(name, owner_account._id);
            if (line) {
                let ntp_server = line.split(' ')[1];
                system.ntp = {
                    server: ntp_server
                };
                dbg.log0('found configured NTP server in ntp.conf:', ntp_server);
            }
            var pool = pool_server.new_pool_defaults(default_pool_name, system._id);
            var tier = tier_server.new_tier_defaults(bucket_with_suffix, system._id, [pool._id]);
            var policy = tier_server.new_policy_defaults(bucket_with_suffix, system._id, [{
                tier: tier._id,
                order: 0
            }]);
            var bucket = bucket_server.new_bucket_defaults(default_bucket_name, system._id, policy._id);
            var role = {
                _id: system_store.generate_id(),
                account: owner_account._id,
                system: system._id,
                role: 'admin'
            };
            ActivityLog.create({
                event: 'conf.create_system',
                level: 'info',
                system: system._id,
                actor: owner_account._id,
                desc: `${name} was created by ${owner_account && owner_account.email}`,
            });

            return {
                insert: {
                    systems: [system],
                    buckets: [bucket],
                    tieringpolicies: [policy],
                    tiers: [tier],
                    pools: [pool],
                    roles: [role],
                }
            };

        });
}


/**
 *
 * CREATE_SYSTEM
 *
 */
function create_system(req) {
    var name = req.rpc_params.name;
    return new_system_changes(name, req.account)
        .then(changes => system_store.make_changes(changes))
        .then(function() {
            if (process.env.ON_PREMISE === 'true') {
                return P.fcall(function() {
                        return promise_utils.promised_exec('supervisorctl restart s3rver');
                    })
                    .then(null, function(err) {
                        dbg.error('Failed to restart s3rver', err);
                    });
            }
        })
        .then(function() {
            var system = system_store.data.systems_by_name[name];
            return {
                // a token for the new system
                token: auth_server.make_auth_token({
                    account_id: req.account._id,
                    system_id: system._id,
                    role: 'admin',
                }),
                info: get_system_info(system)
            };
        });
}


/**
 *
 * READ_SYSTEM
 *
 */
function read_system(req) {
    var system = req.system;
    var by_system_id_undeleted = {
        system: system._id,
        deleted: null,
    };
    return P.join(
        // nodes - count, online count, allocated/used storage aggregate by pool
        nodes_store.aggregate_nodes_by_pool(by_system_id_undeleted),

        // objects - size, count
        md_store.aggregate_objects(by_system_id_undeleted),

        promise_utils.all_obj(system.buckets_by_name, function(bucket) {
            // TODO this is a hacky "pseudo" rpc request. really should avoid.
            let new_req = _.defaults({
                rpc_params: {
                    name: bucket.name
                }
            }, req);
            return bucket_server.get_cloud_sync_policy(new_req);
        }),

        os_utils.get_time_config()

    ).spread(function(
        nodes_aggregate_pool,
        objects_aggregate,
        cloud_sync_by_bucket,
        time_status) {

        var nodes_sys = nodes_aggregate_pool[''] || {};
        var objects_sys = objects_aggregate[''] || {};
        var ip_address = ip_module.address();
        var n2n_config = system.n2n_config;
        var time_config = {
            srv_time: time_status.srv_time,
            synced: time_status.status,
        };
        if (system.ntp) {
            time_config.ntp_server = system.ntp.server;
            time_config.timezone = system.ntp.timezone ? system.ntp.timezone : time_status.timezone;
        } else {
            time_config.timezone = time_status.timezone;
        }

        let debug_level = system.debug_level;

        // TODO use n2n_config.stun_servers ?
        // var stun_address = 'stun://' + ip_address + ':' + stun.PORT;
        // var stun_address = 'stun://64.233.184.127:19302'; // === 'stun://stun.l.google.com:19302'
        // n2n_config.stun_servers = n2n_config.stun_servers || [];
        // if (!_.includes(n2n_config.stun_servers, stun_address)) {
        //     n2n_config.stun_servers.unshift(stun_address);
        //     dbg.log0('read_system: n2n_config.stun_servers', n2n_config.stun_servers);
        // }
        let response = {
            name: system.name,
            objects: objects_sys.count || 0,
            roles: _.map(system.roles_by_account, function(roles, account_id) {
                var account = system_store.data.get_by_id(account_id);
                return {
                    roles: roles,
                    account: _.pick(account, 'name', 'email')
                };
            }),
            buckets: _.map(system.buckets_by_name,
                bucket => bucket_server.get_bucket_info(
                    bucket,
                    objects_aggregate,
                    nodes_aggregate_pool,
                    cloud_sync_by_bucket[bucket.name])),
            pools: _.map(system.pools_by_name,
                pool => pool_server.get_pool_info(pool, nodes_aggregate_pool)),
            tiers: _.map(system.tiers_by_name,
                tier => tier_server.get_tier_info(tier, nodes_aggregate_pool)),
            storage: size_utils.to_bigint_storage({
                total: nodes_sys.total,
                free: nodes_sys.free,
                alloc: nodes_sys.alloc,
                used: objects_sys.size,
                real: nodes_sys.used,
            }),
            nodes: {
                count: nodes_sys.count || 0,
                online: nodes_sys.online || 0,
            },
            owner: account_server.get_account_info(system_store.data.get_by_id(system._id).owner),
            last_stats_report: system.last_stats_report && new Date(system.last_stats_report).getTime(),
            maintenance_mode: {
                state: system_server_utils.system_in_maintenance(system._id),
                till: system_server_utils.system_in_maintenance(system._id) ? new Date(system.maintenance_mode).getTime() : undefined,
            },
            ssl_port: process.env.SSL_PORT,
            web_port: process.env.PORT,
            web_links: get_system_web_links(system),
            n2n_config: n2n_config,
            ip_address: ip_address,
            time_config: time_config,
            base_address: system.base_address || 'wss://' + ip_address + ':' + process.env.SSL_PORT,
<<<<<<< HEAD
            phone_home_proxy_address: system.phone_home_proxy_address,
=======
            external_syslog_config: system.external_syslog_config,
            phone_home_config: system.phone_home_proxy && {
                proxy_address: system.phone_home_proxy
            },
>>>>>>> c11f05dc
            version: pkg.version,
            debug_level: debug_level,
        };

        if (system.base_address) {
            let hostname = url.parse(system.base_address).hostname;

            if (net.isIPv4(hostname) || net.isIPv6(hostname)) {
                response.ip_address = hostname;
            } else {
                response.dns_name = hostname;
            }
        }

        return response;
    });
}


function update_system(req) {
    var updates = _.pick(req.rpc_params, 'name');
    updates._id = req.system._id;
    return system_store.make_changes({
        update: {
            systems: [updates]
        }
    }).return();
}

function set_maintenance_mode(req) {
    var updates = {};
    //let maintenance_mode = _.pick(req.rpc_params, 'maintenance_mode');
    updates._id = req.system._id;
    updates.maintenance_mode = moment().add(req.rpc_params.duration, 'm').toISOString();
    /*{
            till: new Date(maintenance_mode.till),
        };*/
    return system_store.make_changes({
        update: {
            systems: [updates]
        }
    }).return();
}

// function read_maintenance_config(req) {
//     let system = system_store.data.systems_by_name[req.rpc_params.name];
//     if (!system) {
//         throw new RpcError('NOT FOUND', 'read_maintenance_config could not find the system: ' + req.rpc_params.name);
//     } else {
//         return system_server_utils.system_in_maintenance(system._id);
//     }
// }


/**
 *
 * DELETE_SYSTEM
 *
 */
function delete_system(req) {
    return system_store.make_changes({
        remove: {
            systems: [req.system._id]
        }
    }).return();
}

function log_frontend_stack_trace(req) {
    return P.fcall(function() {
            dbg.log0('Logging frontend stack trace:', JSON.stringify(req.rpc_params.stack_trace));
            return;
        })
        .return();
}

/**
 *
 * LIST_SYSTEMS
 *
 */
function list_systems(req) {
    console.log('List systems:', req.account);
    if (!req.account) {
        if (!req.system) {
            throw new RpcError('FORBIDDEN',
                'list_systems requires authentication with account or system');
        }
        return {
            systems: [get_system_info(req.system, false)]
        };
    }
    if (req.account.is_support) {
        return list_systems_int(null, false);
    }
    return list_systems_int(req.account, false);
}

/**
 *
 * LIST_SYSTEMS_INT
 *
 */
function list_systems_int(account, get_ids) {
    // support gets to see all systems
    var roles;
    if (account) {
        roles = _.filter(system_store.data.roles, function(role) {
            return String(role.account._id) === String(account._id);
        });
    } else {
        roles = system_store.data.roles;
    }
    return {
        systems: _.map(roles, function(role) {
            return get_system_info(role.system, get_ids);
        })
    };
}


/**
 *
 * ADD_ROLE
 *
 */
function add_role(req) {
    var account = find_account_by_email(req);
    return system_store.make_changes({
        insert: {
            roles: [{
                _id: system_store.generate_id(),
                account: account._id,
                system: req.system._id,
                role: req.rpc_params.role,
            }]
        }
    }).return();
}



/**
 *
 * REMOVE_ROLE
 *
 */
function remove_role(req) {
    var account = find_account_by_email(req);
    var roles = _.filter(system_store.data.roles,
        role =>
        String(role.system._id) === String(req.system._id) &&
        String(role.account._id) === String(account._id) &&
        role.role === req.rpc_params.role);
    if (!roles.length) return;
    var roles_ids = _.map(roles, '_id');
    return system_store.make_changes({
        remove: {
            roles: roles_ids
        }
    }).return();
}



// var S3_SYSTEM_BUCKET = process.env.S3_SYSTEM_BUCKET || 'noobaa-core';
// var aws_s3 = process.env.AWS_ACCESS_KEY_ID && new AWS.S3({
//     accessKeyId: process.env.AWS_ACCESS_KEY_ID,
//     secretAccessKey: process.env.AWS_SECRET_ACCESS_KEY,
//     region: process.env.AWS_REGION || 'eu-central-1'
// });


function get_system_web_links(system) {
    var reply = _.mapValues(system.resources, function(val, key) {
        if (key === 'toObject' || !_.isString(val) || !val) {
            return;
        }
        var versioned_resource = val.replace('noobaa-setup', 'noobaa-setup-' + pkg.version);
        versioned_resource = versioned_resource.replace('noobaa-s3rest', 'noobaa-s3rest-' + pkg.version);
        dbg.log1('resource link:', val, versioned_resource);
        return '/public/' + versioned_resource;
        // var params = {
        //     Bucket: S3_SYSTEM_BUCKET,
        //     Key: '/' + val,
        //     Expires: 24 * 3600 // 1 day
        // };
        // if (aws_s3) {
        //     return aws_s3.getSignedUrl('getObject', params);
        // } else {
        //     // workaround if we didn't setup aws credentials,
        //     // and just try a plain unsigned url
        //     return 'https://' + params.Bucket + '.s3.amazonaws.com/' + params.Key;
        // }
    });
    // remove keys with undefined values
    return _.omitBy(reply, _.isUndefined);
}


function set_last_stats_report_time(req) {
    var updates = {};
    updates._id = req.system._id;
    updates.last_stats_report = new Date(req.rpc_params.last_stats_report);
    return system_store.make_changes({
        update: {
            systems: [updates]
        }
    }).return();
}

function _read_activity_log_internal(req) {
    var q = ActivityLog.find({
        system: req.system._id,
    });

    var reverse = true;
    if (req.rpc_params.till) {
        // query backwards from given time
        req.rpc_params.till = new Date(req.rpc_params.till);
        q.where('time').lt(req.rpc_params.till).sort('-time');

    } else if (req.rpc_params.since) {
        // query forward from given time
        req.rpc_params.since = new Date(req.rpc_params.since);
        q.where('time').gte(req.rpc_params.since).sort('time');
        reverse = false;
    } else {
        // query backward from last time
        q.sort('-time');
    }
    if (req.rpc_params.event) {
        q.where({
            event: new RegExp(req.rpc_params.event)
        });
    }
    if (req.rpc_params.events) {
        q.where('event').in(req.rpc_params.events);
    }
    if (req.rpc_params.csv) {
        //limit to million lines just in case (probably ~100MB of text)
        q.limit(1000000);
    } else {
        if (req.rpc_params.skip) q.skip(req.rpc_params.skip);
        q.limit(req.rpc_params.limit || 10);
    }

    return P.when(q.lean().exec())
        .then(logs => P.join(
            nodes_store.populate_nodes_fields(logs, 'node', {
                name: 1
            }),
            mongo_utils.populate(logs, 'obj', md_store.ObjectMD.collection, {
                key: 1
            })).return(logs))
        .then(logs => {
            logs = _.map(logs, function(log_item) {
                var l = {
                    id: String(log_item._id),
                    level: log_item.level,
                    event: log_item.event,
                    time: log_item.time.getTime(),
                };

                let tier = log_item.tier && system_store.data.get_by_id(log_item.tier);
                if (tier) {
                    l.tier = _.pick(tier, 'name');
                }

                if (log_item.node) {
                    l.node = _.pick(log_item.node, 'name');
                }

                if (log_item.desc) {
                    l.desc = log_item.desc.split('\n');
                }

                let bucket = log_item.bucket && system_store.data.get_by_id(log_item.bucket);
                if (bucket) {
                    l.bucket = _.pick(bucket, 'name');
                }

                let pool = log_item.pool && system_store.data.get_by_id(log_item.pool);
                if (pool) {
                    l.pool = _.pick(pool, 'name');
                }

                if (log_item.obj) {
                    l.obj = _.pick(log_item.obj, 'key');
                }

                let account = log_item.account && system_store.data.get_by_id(log_item.account);
                if (account) {
                    l.account = _.pick(account, 'email');
                }

                let actor = log_item.actor && system_store.data.get_by_id(log_item.actor);
                if (actor) {
                    l.actor = _.pick(actor, 'email');
                }

                return l;
            });
            if (reverse) {
                logs.reverse();
            }
            return {
                logs: logs
            };
        });
}




function export_activity_log(req) {
    req.rpc_params.csv = true;
    return _read_activity_log_internal(req)
        .then(logs => {
            // generate csv file name:
            let file_name = 'audit.csv';
            let out_path = '/public/' + file_name;
            let inner_path = process.cwd() + '/build' + out_path;
            var file = fs.createWriteStream(inner_path);
            file.on('error', err => dbg.error('received error when writing to audit csv file:', inner_path, err));
            let headline = 'time,level,account,event,entity,description\n';
            let logs_arr = logs.logs;
            dbg.log0('writing', logs_arr.length, 'lines to csv file', inner_path);
            return file.writeAsync(headline, 'utf8')
                .then(() => promise_utils.loop(logs_arr.length, i => {
                    let line_entry = logs_arr[i];
                    let time = new Date(line_entry.time);
                    let level = line_entry.level;
                    let account = line_entry.actor.email;
                    let event = line_entry.event;
                    let description = line_entry.desc[0];
                    let entity_type = event.split('.')[0];
                    let entity = '';
                    if (line_entry[entity_type]) {
                        if (entity_type === 'obj') {
                            entity = line_entry[entity_type].key;
                        } else {
                            entity = line_entry[entity_type].name;
                        }
                    }
                    let line = '"' + time.toISOString() + '",' + level + ',' + account + ',' + event + ',' + entity + ',"' + description + '"\n';
                    return file.writeAsync(line, 'utf8');
                }))
                .then(() => file.end())
                .then(() => ({
                    csv_path: out_path
                }));

        });
}




/**
 *
 * READ_ACTIVITY_LOG
 *
 */
function read_activity_log(req) {
    return _read_activity_log_internal(req);
}




function diagnose(req) {
    dbg.log0('Recieved diag req');
    var out_path = '/public/diagnostics.tgz';
    var inner_path = process.cwd() + '/build' + out_path;
    return P.fcall(function() {
            return diag.collect_server_diagnostics(req);
        })
        .then(function() {
            return diag.pack_diagnostics(inner_path);
        })
        .then(function() {
            return out_path;
        })
        .then(res => {
            ActivityLog.create({
                event: 'dbg.diagnose_system',
                level: 'info',
                system: req.system._id,
                actor: req.account && req.account._id,
                desc: `${req.system.name} diagnostics package was exported by ${req.account && req.account.email}`,
            });
            return res;
        })
        .then(null, function(err) {
            dbg.log0('Error while collecting diagnostics', err, err.stack);
            return '';
        });
}

function diagnose_with_agent(data, req) {
    dbg.log0('Recieved diag with agent req');
    var out_path = '/public/diagnostics.tgz';
    var inner_path = process.cwd() + '/build' + out_path;
    return P.fcall(function() {
            return diag.collect_server_diagnostics(req);
        })
        .then(function() {
            return diag.write_agent_diag_file(data.data);
        })
        .then(function() {
            return diag.pack_diagnostics(inner_path);
        })
        .then(function() {
            return out_path;
        })
        .then(res => {
            ActivityLog.create({
                event: 'dbg.diagnose_node',
                level: 'info',
                system: req.system && req.system._id,
                actor: req.account && req.account._id,
                node: req.rpc_params && req.rpc_params.id,
                desc: `${req.rpc_params.name} diagnostics package was exported by ${req.account && req.account.email}`,
            });
            return res;
        })
        .then(null, function(err) {
            dbg.log0('Error while collecting diagnostics with agent', err, err.stack);
            return '';
        });
}

function _set_debug_level_internal(id, level, auth_token) {
    return server_rpc.client.redirector.publish_to_cluster({
            target: '', // required but irrelevant
            method_api: 'debug_api',
            method_name: 'set_debug_level',
            request_params: {
                level: level,
                module: 'core'
            }
        }, {
            auth_token: auth_token
        })
        .then(() => system_store.make_changes({
            update: {
                systems: [{
                    _id: id,
                    debug_level: level
                }]
            }
        }));
}

function set_debug_level(req) {
    let level = req.params.level;
    let id = req.system._id;
    dbg.log0('Recieved set_debug_level req. level =', level);
    if (req.system.debug_level === level) {
        dbg.log0('requested to set debug level to the same as current level. skipping.. level =', level);
        return;
    }

    return _set_debug_level_internal(id, level, req.auth_token)
        .then(() => {
            if (level > 0) { //If level was set, remove it after 10m
                promise_utils.delay_unblocking(config.DEBUG_MODE_PERIOD) //10m
                    .then(() => _set_debug_level_internal(id, 0, req.auth_token));
            }
        })
        .return();
}


function update_n2n_config(req) {
    var n2n_config = req.rpc_params;
    dbg.log0('update_n2n_config', n2n_config);
    return system_store.make_changes({
            update: {
                systems: [{
                    _id: req.system._id,
                    n2n_config: n2n_config
                }]
            }
        })
        .then(function() {
            return nodes_store.find_nodes({
                system: req.system._id,
                deleted: null
            }, {
                // select just what we need
                fields: {
                    name: 1,
                    rpc_address: 1
                }
            });
        })
        .then(function(nodes) {
            var reply = {
                nodes_count: nodes.length,
                nodes_updated: 0
            };
            return P.map(nodes, function(node) {
                    return server_rpc.client.agent.update_n2n_config(n2n_config, {
                        address: node.rpc_address
                    }).then(function() {
                        reply.nodes_updated += 1;
                    }, function(err) {
                        dbg.error('update_n2n_config: FAILED TO UPDATE AGENT', node.name, node.rpc_address);
                    });
                }, {
                    concurrency: 5
                })
                .return(reply);
        });
}

function update_base_address(req) {
    dbg.log0('update_base_address', req.rpc_params);
    var prior_base_address = req.system && req.system.base_address;
    return system_store.make_changes({
            update: {
                systems: [{
                    _id: req.system._id,
                    base_address: req.rpc_params.base_address
                }]
            }
        })
        .then(() => cutil.update_host_address(req.rpc_params.base_address))
        .then(function() {
            return nodes_store.find_nodes({
                system: req.system._id,
                deleted: null
            }, {
                // select just what we need
                fields: {
                    name: 1,
                    rpc_address: 1
                }
            });
        })
        .then(function(nodes) {
            var reply = {
                nodes_count: nodes.length,
                nodes_updated: 0
            };
            return P.map(nodes, function(node) {
                    return server_rpc.client.agent.update_base_address(req.rpc_params, {
                        address: node.rpc_address
                    }).then(function() {
                        reply.nodes_updated += 1;
                    }, function(err) {
                        dbg.error('update_base_address: FAILED TO UPDATE AGENT', node.name, node.rpc_address);
                    });
                }, {
                    concurrency: 5
                })
                .return(reply);
        })
        .then(res => {
            ActivityLog.create({
                event: 'conf.dns_address',
                level: 'info',
                system: req.system,
                actor: req.account && req.account._id,
                desc: `DNS Address was changed from ${prior_base_address} to ${req.rpc_params.base_address}`,
            });
            return res;
        });
}

// phone_home_proxy_address must be a full address like: http://(ip or hostname):(port)
function update_phone_home_proxy_address(req) {
    dbg.log0('update_phone_home_proxy_address', req.rpc_params);
    if (req.rpc_params.phone_home_proxy_address === null) {
        return system_store.make_changes({
                update: {
                    systems: [{
                        _id: req.system._id,
                        $unset: {
                            phone_home_proxy_address: 1
                        }
                    }]
                }
            })
            .return();
    } else {
        return system_store.make_changes({
                update: {
                    systems: [{
                        _id: req.system._id,
                        phone_home_proxy_address: req.rpc_params.phone_home_proxy_address
                    }]
                }
            })
            .return();
    }
}


function configure_external_syslog(req) {
    dbg.log0('configure_external_syslog', req.rpc_params);
    if (req.rpc_params.connection_type === 'NONE') {
        return system_store.make_changes({
                update: {
                    systems: [{
                        _id: req.system._id,
                        $unset: {
                            external_syslog_config: 1
                        }
                    }]
                }
            })
            .then(() => syslog_configuration_reload(req.rpc_params))
            .return();
    } else {
        return system_store.make_changes({
                update: {
                    systems: [{
                        _id: req.system._id,
                        external_syslog_config: req.rpc_params
                    }]
                }
            })
            .then(() => syslog_configuration_reload(req.rpc_params))
            .return();
    }
}


function update_hostname(req) {
    // Helper function used to solve missing infromation on the client (SSL_PORT)
    // during create system process

    req.rpc_params.base_address = 'wss://' + req.rpc_params.hostname + ':' + process.env.SSL_PORT;
    delete req.rpc_params.hostname;

    return update_base_address(req);
}

function update_system_certificate(req) {
    throw new RpcError('TODO', 'update_system_certificate');
}

function update_time_config(req) {
    dbg.log0('update_time_config', req.rpc_params);
    var config = {
        timezone: req.rpc_params.timezone,
        server: (req.rpc_params.config_type === 'NTP') ?
            req.rpc_params.server : ''
    };

    return system_store.make_changes({
            update: {
                systems: [{
                    _id: req.system._id,
                    ntp: config
                }]
            }
        })
        .then(() => {
            if (req.rpc_params.config_type === 'NTP') { //set NTP
                return os_utils.set_ntp(config.server, config.timezone);
            } else { //manual set
                return os_utils.set_manual_time(req.rpc_params.epoch, config.timezone);
            }
        })
        .then(res => {
            let desc_string = [];
            desc_string.push(`Date and Time was updated to ${req.rpc_params.config_type} time by ${req.account && req.account.email}`);
            desc_string.push(`Timezone was set to ${req.rpc_params.timezone}`);
            if (req.rpc_params.server) {
                desc_string.push(`NTP server ${req.rpc_params.server}`);
            }
            let date = req.rpc_params.epoch &&
                moment.unix(req.rpc_params.epoch).tz(req.rpc_params.timezone);
            if (date) {
                desc_string.push(`Date and Time set to ${date}`);
            }
            ActivityLog.create({
                event: 'conf.server_date_time_updated',
                level: 'info',
                system: req.system,
                actor: req.account && req.account._id,
                desc: desc_string.join('\n'),
            });
            return res;
        });
}


// UTILS //////////////////////////////////////////////////////////


function get_system_info(system, get_id) {
    if (get_id) {
        return _.pick(system, 'id');
    } else {
        return _.pick(system, 'name');
    }
}

function syslog_configuration_reload(config) {
    if (config.connection_type === 'NONE') {
        return P.nfcall(fs.readFile, 'src/deploy/NVA_build/noobaa_syslog.conf')
            .then(data => P.nfcall(fs.writeFile, '/etc/rsyslog.d/noobaa_syslog.conf', data))
            .then(() => promise_utils.promised_exec('service rsyslog restart'));
    } else {
        return P.nfcall(fs.readFile, 'src/deploy/NVA_build/noobaa_syslog.conf')
            .then(data => {
                // Sending everything except NooBaa logs
                let add_destination = `if $syslogfacility-text != 'local0' then ${config.connection_type === 'TCP' ? '@@' : '@'}${config.address}:${config.port}`;
                return P.nfcall(fs.writeFile, '/etc/rsyslog.d/noobaa_syslog.conf', data + '\n' + add_destination);
            })
            .then(() => promise_utils.promised_exec('service rsyslog restart'));
    }
}

function find_account_by_email(req) {
    var account = system_store.data.accounts_by_email[req.rpc_params.email];
    if (!account) {
        throw new RpcError('NO_SUCH_ACCOUNT', 'No such account email: ' + req.rpc_params.email);
    }
    return account;
}


// EXPORTS
exports.new_system_defaults = new_system_defaults;
exports.new_system_changes = new_system_changes;

exports.create_system = create_system;
exports.read_system = read_system;
exports.update_system = update_system;
exports.delete_system = delete_system;

exports.list_systems = list_systems;
exports.list_systems_int = list_systems_int;

exports.add_role = add_role;
exports.remove_role = remove_role;

exports.read_activity_log = read_activity_log;
exports.export_activity_log = export_activity_log;

exports.diagnose = diagnose;
exports.diagnose_with_agent = diagnose_with_agent;
exports.log_frontend_stack_trace = log_frontend_stack_trace;
exports.set_last_stats_report_time = set_last_stats_report_time;
exports.set_debug_level = set_debug_level;

exports.update_n2n_config = update_n2n_config;
exports.update_base_address = update_base_address;
exports.update_phone_home_proxy_address = update_phone_home_proxy_address;
exports.update_hostname = update_hostname;
exports.update_system_certificate = update_system_certificate;
exports.update_time_config = update_time_config;
<<<<<<< HEAD
exports.set_maintenance_mode = set_maintenance_mode;
=======
exports.configure_external_syslog = configure_external_syslog;
exports.set_maintenance = set_maintenance;
>>>>>>> c11f05dc
//exports.read_maintenance_config = read_maintenance_config<|MERGE_RESOLUTION|>--- conflicted
+++ resolved
@@ -259,14 +259,10 @@
             ip_address: ip_address,
             time_config: time_config,
             base_address: system.base_address || 'wss://' + ip_address + ':' + process.env.SSL_PORT,
-<<<<<<< HEAD
-            phone_home_proxy_address: system.phone_home_proxy_address,
-=======
             external_syslog_config: system.external_syslog_config,
-            phone_home_config: system.phone_home_proxy && {
-                proxy_address: system.phone_home_proxy
+            phone_home_proxy_address: {
+                proxy_address: system.phone_home_proxy_address
             },
->>>>>>> c11f05dc
             version: pkg.version,
             debug_level: debug_level,
         };
@@ -841,7 +837,7 @@
 // phone_home_proxy_address must be a full address like: http://(ip or hostname):(port)
 function update_phone_home_proxy_address(req) {
     dbg.log0('update_phone_home_proxy_address', req.rpc_params);
-    if (req.rpc_params.phone_home_proxy_address === null) {
+    if (req.rpc_params.proxy_address === null) {
         return system_store.make_changes({
                 update: {
                     systems: [{
@@ -858,7 +854,7 @@
                 update: {
                     systems: [{
                         _id: req.system._id,
-                        phone_home_proxy_address: req.rpc_params.phone_home_proxy_address
+                        phone_home_proxy_address: req.rpc_params.proxy_address
                     }]
                 }
             })
@@ -1024,10 +1020,6 @@
 exports.update_hostname = update_hostname;
 exports.update_system_certificate = update_system_certificate;
 exports.update_time_config = update_time_config;
-<<<<<<< HEAD
 exports.set_maintenance_mode = set_maintenance_mode;
-=======
 exports.configure_external_syslog = configure_external_syslog;
-exports.set_maintenance = set_maintenance;
->>>>>>> c11f05dc
 //exports.read_maintenance_config = read_maintenance_config