--- conflicted
+++ resolved
@@ -343,7 +343,6 @@
     if (system_store.is_cluster_master !== req.rpc_params.is_master) {
         system_store.is_cluster_master = req.rpc_params.is_master;
         if (system_store.is_cluster_master) {
-<<<<<<< HEAD
             // If current server became master
             promise_utils.delay_unblocking(config.DEBUG_MODE_PERIOD) //10m
                 .then(() => server_rpc.client.cluster_server.set_debug_level({
@@ -351,13 +350,11 @@
                 }, {
                     auth_token: req.auth_token
                 }));
-=======
             //Going Master
             node_server.start_monitor();
         } else {
             //Stepping Down
             node_server.stop_monitor();
->>>>>>> d3f29086
         }
     }
 }
