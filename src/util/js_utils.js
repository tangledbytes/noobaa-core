'use strict';

var _ = require('lodash');

module.exports = {
    self_bind: self_bind,
    array_push_all: array_push_all,
    named_array_push: named_array_push,
    append_buffer_or_array: append_buffer_or_array,
<<<<<<< HEAD
    deep_freeze: deep_freeze,
=======
    make_object: make_object
>>>>>>> 18471b75
};


/**
 *
 * self_bind
 *
 * create a lightweight bind which is based on simple closure of the object.
 *
 * the native Function.bind() produces a function with very slow performance,
 * the reason for that seems to be that the spec for bind() is bigger than simple closure.
 *
 * see http://stackoverflow.com/questions/17638305/why-is-bind-slower-than-a-closure
 *
 * see src/test/measure_bind_perf.js
 *
 * @param method_desc optional string or array of strings of method names
 *      to bind, if not supplied all enumerable functions will be used.
 */
function self_bind(object, method_desc) {
    if (!_.isString(method_desc)) {
        method_desc = method_desc || _.functionsIn(object);
        _.each(method_desc, function(method) {
            self_bind(object, method);
        });
        return;
    }

    var func = object[method_desc];

    // create a closure function that applies the original function on object
    function closure_func() {
        return func.apply(object, arguments);
    }

    object[method_desc] = closure_func;

    return closure_func;
}


// see http://jsperf.com/concat-vs-push-apply/39
var _cached_array_push = Array.prototype.push;


/**
 * push list of items into array
 */
function array_push_all(array, items) {
    // see http://jsperf.com/concat-vs-push-apply/39
    // using Function.apply with items list to sends all the items
    // to the push function which actually does: array.push(items[0], items[1], ...)
    _cached_array_push.apply(array, items);
    return array;
}

/**
 * add to array, create it in the object if doesnt exist
 */
function named_array_push(obj, arr_name, item) {
    var arr = obj[arr_name];
    if (arr) {
        _cached_array_push.call(arr, item);
    } else {
        arr = obj[arr_name] = [item];
    }
    return arr;
}


function append_buffer_or_array(buffer_or_array, item) {
    if (_.isArray(buffer_or_array)) {
        if (_.isArray(item)) {
            return array_push_all(buffer_or_array, item);
        } else {
            buffer_or_array.push(item);
        }
    } else {
        if (_.isArray(item)) {
            buffer_or_array = Buffer.concat(array_push_all([buffer_or_array], item));
        } else {
            buffer_or_array = Buffer.concat([buffer_or_array, item]);
        }
    }
    return buffer_or_array;
}

<<<<<<< HEAD
function deep_freeze(obj) {
    Object.freeze(obj);
    _.each(obj, val => {
        if (typeof(val) === 'object' && val !== null && !Object.isFrozen(val)) {
            deep_freeze(val);
        }
    });
    return obj;
=======
/**
 * Creates an object from a list of keys, intializing each key using the given value provider.
 */
 function make_object(keys, valueProvider) {
    valueProvider = _.isFunction(valueProvider) ? valueProvider : _.noop;

    return _.reduce(
        keys,
        (obj, key) => {
            obj[key] = valueProvider(key);
            return obj;
        },
        {}
    );
>>>>>>> 18471b75
}<|MERGE_RESOLUTION|>--- conflicted
+++ resolved
@@ -7,11 +7,8 @@
     array_push_all: array_push_all,
     named_array_push: named_array_push,
     append_buffer_or_array: append_buffer_or_array,
-<<<<<<< HEAD
     deep_freeze: deep_freeze,
-=======
-    make_object: make_object
->>>>>>> 18471b75
+    make_object: make_object,
 };
 
 
@@ -99,7 +96,7 @@
     return buffer_or_array;
 }
 
-<<<<<<< HEAD
+
 function deep_freeze(obj) {
     Object.freeze(obj);
     _.each(obj, val => {
@@ -108,20 +105,16 @@
         }
     });
     return obj;
-=======
+}
+
+
 /**
  * Creates an object from a list of keys, intializing each key using the given value provider.
  */
- function make_object(keys, valueProvider) {
+function make_object(keys, valueProvider) {
     valueProvider = _.isFunction(valueProvider) ? valueProvider : _.noop;
-
-    return _.reduce(
-        keys,
-        (obj, key) => {
-            obj[key] = valueProvider(key);
-            return obj;
-        },
-        {}
-    );
->>>>>>> 18471b75
+    return _.reduce(keys, (obj, key) => {
+        obj[key] = valueProvider(key);
+        return obj;
+    }, {});
 }