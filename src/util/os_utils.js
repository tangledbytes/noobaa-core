--- conflicted
+++ resolved
@@ -122,14 +122,10 @@
         }, callback))
         .then(volumes => _.compact(_.map(volumes, function(vol) {
             //filter Azure temporary storage
-<<<<<<< HEAD
-            if (vol.mount.indexOf('/mnt/resource') === 0) return;
-=======
             if (vol.mount.indexOf('/mnt/resource') === 0) {
                 console.log('skipping /mnt/resource mount');
                 return;
             }
->>>>>>> c41ccece
             return linux_volume_to_drive(vol);
         })));
 }
